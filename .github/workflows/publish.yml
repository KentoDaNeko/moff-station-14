name: Publish

concurrency:
  group: publish
  cancel-in-progress: true

on:
  workflow_dispatch:
  # schedule:
   # - cron: '0 10 * * *'

jobs:
  build:
    runs-on: ubuntu-latest

    steps:
<<<<<<< HEAD
    # Moffstation - Start - Remove Upstream specific check - "FORKS REMOVE THIS" https://github.com/space-wizards/space-station-14/pull/38431
#    - name: Fail if we are attempting to run on the master branch
#      if: GITHUB.REF_NAME == 'master' && github.repository == 'space-wizards/space-station-14'
#      run: exit 1
    # Moffstation - End
=======
    - name: Fail if we are attempting to run on the master branch
      if: ${{GITHUB.REF_NAME == 'master' && github.repository == 'space-wizards/space-station-14'}}
      run: exit 1
>>>>>>> 2f37923d

    - name: Install dependencies
      run: sudo apt-get install -y python3-paramiko python3-lxml

    - uses: actions/checkout@v4.2.2
      with:
        submodules: 'recursive'
    - name: Setup .NET Core
      uses: actions/setup-dotnet@v4.1.0
      with:
        dotnet-version: 9.0.x

    - name: Get Engine Tag
      run: |
        cd RobustToolbox
        git fetch --depth=1

    - name: Install dependencies
      run: dotnet restore

    - name: Build Packaging
      run: dotnet build Content.Packaging --configuration Release --no-restore /m

    - name: Package server
      run: dotnet run --project Content.Packaging server --platform win-x64 --platform linux-x64 --platform osx-x64 --platform linux-arm64

    - name: Package client
      run: dotnet run --project Content.Packaging client --no-wipe-release

    - name: Publish version
      run: Tools/publish_multi_request.py
      env:
        PUBLISH_TOKEN: ${{ secrets.PUBLISH_TOKEN }}
        GITHUB_REPOSITORY: ${{ vars.GITHUB_REPOSITORY }}

    - name: Publish changelog (Discord)
      continue-on-error: true
      run: Tools/actions_changelogs_since_last_run.py
      env:
        GITHUB_TOKEN: ${{ secrets.GITHUB_TOKEN }}
        DISCORD_WEBHOOK_URL: ${{ secrets.CHANGELOG_DISCORD_WEBHOOK }}

    - name: Publish changelog (RSS)
      continue-on-error: true
      run: Tools/actions_changelog_rss.py
      env:
        CHANGELOG_RSS_KEY: ${{ secrets.CHANGELOG_RSS_KEY }}<|MERGE_RESOLUTION|>--- conflicted
+++ resolved
@@ -14,17 +14,11 @@
     runs-on: ubuntu-latest
 
     steps:
-<<<<<<< HEAD
     # Moffstation - Start - Remove Upstream specific check - "FORKS REMOVE THIS" https://github.com/space-wizards/space-station-14/pull/38431
 #    - name: Fail if we are attempting to run on the master branch
-#      if: GITHUB.REF_NAME == 'master' && github.repository == 'space-wizards/space-station-14'
+#      if: ${{GITHUB.REF_NAME == 'master' && github.repository == 'space-wizards/space-station-14'}}
 #      run: exit 1
     # Moffstation - End
-=======
-    - name: Fail if we are attempting to run on the master branch
-      if: ${{GITHUB.REF_NAME == 'master' && github.repository == 'space-wizards/space-station-14'}}
-      run: exit 1
->>>>>>> 2f37923d
 
     - name: Install dependencies
       run: sudo apt-get install -y python3-paramiko python3-lxml
