using Content.Client._Moffstation.ReadyManifest;    // Moffstation
using Content.Client.Audio;
using Content.Client.GameTicking.Managers;
using Content.Client.LateJoin;
using Content.Client.Lobby.UI;
using Content.Client.Message;
using Content.Client.Playtime;
using Content.Client.UserInterface.Systems.Chat;
using Content.Client.Voting;
using Content.Shared.CCVar;
using Robust.Client;
using Robust.Client.Console;
using Robust.Client.ResourceManagement;
using Robust.Client.UserInterface;
using Robust.Client.UserInterface.Controls;
using Robust.Shared.Configuration;
using Robust.Shared.Timing;

namespace Content.Client.Lobby
{
    public sealed class LobbyState : Robust.Client.State.State
    {
        [Dependency] private readonly IBaseClient _baseClient = default!;
        [Dependency] private readonly IConfigurationManager _cfg = default!;
        [Dependency] private readonly IClientConsoleHost _consoleHost = default!;
        [Dependency] private readonly IEntityManager _entityManager = default!;
        [Dependency] private readonly IResourceCache _resourceCache = default!;
        [Dependency] private readonly IUserInterfaceManager _userInterfaceManager = default!;
        [Dependency] private readonly IGameTiming _gameTiming = default!;
        [Dependency] private readonly IVoteManager _voteManager = default!;
        [Dependency] private readonly ClientsidePlaytimeTrackingManager _playtimeTracking = default!;

        private ClientGameTicker _gameTicker = default!;
        private ContentAudioSystem _contentAudioSystem = default!;
        private ReadyManifestSystem _readyManifest = default!;  // Moffstation - Ready manifest

        protected override Type? LinkedScreenType { get; } = typeof(LobbyGui);
        public LobbyGui? Lobby;

        protected override void Startup()
        {
            if (_userInterfaceManager.ActiveScreen == null)
            {
                return;
            }

            Lobby = (LobbyGui) _userInterfaceManager.ActiveScreen;

            var chatController = _userInterfaceManager.GetUIController<ChatUIController>();
            _gameTicker = _entityManager.System<ClientGameTicker>();
            _contentAudioSystem = _entityManager.System<ContentAudioSystem>();
            _contentAudioSystem.LobbySoundtrackChanged += UpdateLobbySoundtrackInfo;
            _readyManifest = _entityManager.EntitySysManager.GetEntitySystem<ReadyManifestSystem>(); // Moffstation - Ready manifest

            chatController.SetMainChat(true);

            _voteManager.SetPopupContainer(Lobby.VoteContainer);
            LayoutContainer.SetAnchorPreset(Lobby, LayoutContainer.LayoutPreset.Wide);

            var lobbyNameCvar = _cfg.GetCVar(CCVars.ServerLobbyName);
            var serverName = _baseClient.GameInfo?.ServerName ?? string.Empty;

            Lobby.ServerName.Text = string.IsNullOrEmpty(lobbyNameCvar)
                ? Loc.GetString("ui-lobby-title", ("serverName", serverName))
                : lobbyNameCvar;

            var width = _cfg.GetCVar(CCVars.ServerLobbyRightPanelWidth);
            Lobby.RightSide.SetWidth = width;

            UpdateLobbyUi();

            Lobby.CharacterPreview.CharacterSetupButton.OnPressed += OnSetupPressed;
            Lobby.ManifestButton.OnPressed += OnManifestPressed;    // Moffstation - Ready manifest
            Lobby.ReadyButton.OnPressed += OnReadyPressed;
            Lobby.ReadyButton.OnToggled += OnReadyToggled;

            _gameTicker.InfoBlobUpdated += UpdateLobbyUi;
            _gameTicker.LobbyStatusUpdated += LobbyStatusUpdated;
            _gameTicker.LobbyLateJoinStatusUpdated += LobbyLateJoinStatusUpdated;
        }

        protected override void Shutdown()
        {
            var chatController = _userInterfaceManager.GetUIController<ChatUIController>();
            chatController.SetMainChat(false);
            _gameTicker.InfoBlobUpdated -= UpdateLobbyUi;
            _gameTicker.LobbyStatusUpdated -= LobbyStatusUpdated;
            _gameTicker.LobbyLateJoinStatusUpdated -= LobbyLateJoinStatusUpdated;
            _contentAudioSystem.LobbySoundtrackChanged -= UpdateLobbySoundtrackInfo;

            _voteManager.ClearPopupContainer();

            Lobby!.CharacterPreview.CharacterSetupButton.OnPressed -= OnSetupPressed;
            Lobby!.ManifestButton.OnPressed -= OnManifestPressed;   // Moffstation - Ready manifest
            Lobby!.ReadyButton.OnPressed -= OnReadyPressed;
            Lobby!.ReadyButton.OnToggled -= OnReadyToggled;

            Lobby = null;
        }

        public void SwitchState(LobbyGui.LobbyGuiState state)
        {
            // Yeah I hate this but LobbyState contains all the badness for now.
            Lobby?.SwitchState(state);
        }

        private void OnSetupPressed(BaseButton.ButtonEventArgs args)
        {
            SetReady(false);
            Lobby?.SwitchState(LobbyGui.LobbyGuiState.CharacterSetup);
        }

        private void OnReadyPressed(BaseButton.ButtonEventArgs args)
        {
            if (!_gameTicker.IsGameStarted)
            {
                return;
            }

            new LateJoinGui().OpenCentered();
        }

        private void OnReadyToggled(BaseButton.ButtonToggledEventArgs args)
        {
            SetReady(args.Pressed);
        }

        // Moffstation - Start - Ready manifest
        private void OnManifestPressed(BaseButton.ButtonEventArgs args)
        {
            _readyManifest.RequestReadyManifest();
        }
        // Moffstation - End

        public override void FrameUpdate(FrameEventArgs e)
        {
            if (_gameTicker.IsGameStarted)
            {
                Lobby!.StartTime.Text = string.Empty;
                var roundTime = _gameTiming.CurTime.Subtract(_gameTicker.RoundStartTimeSpan);
                Lobby!.StationTime.Text = Loc.GetString("lobby-state-player-status-round-time", ("hours", roundTime.Hours), ("minutes", roundTime.Minutes));
                return;
            }

            Lobby!.StationTime.Text = Loc.GetString("lobby-state-player-status-round-not-started");
            string text;

            if (_gameTicker.Paused)
            {
                text = Loc.GetString("lobby-state-paused");
            }
            else if (_gameTicker.StartTime < _gameTiming.CurTime)
            {
                Lobby!.StartTime.Text = Loc.GetString("lobby-state-soon");
                return;
            }
            else
            {
                var difference = _gameTicker.StartTime - _gameTiming.CurTime;
                var seconds = difference.TotalSeconds;
                if (seconds < 0)
                {
                    text = Loc.GetString(seconds < -5 ? "lobby-state-right-now-question" : "lobby-state-right-now-confirmation");
                }
                else if (difference.TotalHours >= 1)
                {
                    text = $"{Math.Floor(difference.TotalHours)}:{difference.Minutes:D2}:{difference.Seconds:D2}";
                }
                else
                {
                    text = $"{difference.Minutes}:{difference.Seconds:D2}";
                }
            }

            Lobby!.StartTime.Text = Loc.GetString("lobby-state-round-start-countdown-text", ("timeLeft", text));
        }

        private void LobbyStatusUpdated()
        {
            UpdateLobbyBackground();
            UpdateLobbyUi();
        }

        private void LobbyLateJoinStatusUpdated()
        {
            Lobby!.ReadyButton.Disabled = _gameTicker.DisallowedLateJoin;
        }

        private void UpdateLobbyUi()
        {
            if (_gameTicker.IsGameStarted)
            {
                Lobby!.ReadyButton.Text = Loc.GetString("lobby-state-ready-button-join-state");
                Lobby!.ReadyButton.ToggleMode = false;
                Lobby!.ReadyButton.Pressed = false;
                Lobby!.ObserveButton.Disabled = false;
                Lobby!.ManifestButton.Disabled = true;  // Moffstation - Ready manifest
            }
            else
            {
                Lobby!.StartTime.Text = string.Empty;
                Lobby!.ReadyButton.Pressed = _gameTicker.AreWeReady;
                Lobby!.ReadyButton.Text = Loc.GetString(Lobby!.ReadyButton.Pressed ? "lobby-state-player-status-ready": "lobby-state-player-status-not-ready");
                Lobby!.ReadyButton.ToggleMode = true;
                Lobby!.ReadyButton.Disabled = false;
<<<<<<< HEAD
                Lobby!.ReadyButton.Pressed = _gameTicker.AreWeReady;
                Lobby!.ManifestButton.Disabled = false; // Moffstation - Ready manifest
=======
>>>>>>> bd439131
                Lobby!.ObserveButton.Disabled = true;
            }

            if (_gameTicker.ServerInfoBlob != null)
            {
                Lobby!.ServerInfo.SetInfoBlob(_gameTicker.ServerInfoBlob);
            }

            var minutesToday = _playtimeTracking.PlaytimeMinutesToday;
            if (minutesToday > 60)
            {
                Lobby!.PlaytimeComment.Visible = true;

                var hoursToday = Math.Round(minutesToday / 60f, 1);

                var chosenString = minutesToday switch
                {
                    < 180 => "lobby-state-playtime-comment-normal",
                    < 360 => "lobby-state-playtime-comment-concerning",
                    < 720 => "lobby-state-playtime-comment-grasstouchless",
                    _ => "lobby-state-playtime-comment-selfdestructive"
                };

                Lobby.PlaytimeComment.SetMarkup(Loc.GetString(chosenString, ("hours", hoursToday)));
            }
            else
                Lobby!.PlaytimeComment.Visible = false;
        }

        private void UpdateLobbySoundtrackInfo(LobbySoundtrackChangedEvent ev)
        {
            if (ev.SoundtrackFilename == null)
            {
                Lobby!.LobbySong.SetMarkup(Loc.GetString("lobby-state-song-no-song-text"));
            }
            else if (
                ev.SoundtrackFilename != null
                && _resourceCache.TryGetResource<AudioResource>(ev.SoundtrackFilename, out var lobbySongResource)
                )
            {
                var lobbyStream = lobbySongResource.AudioStream;

                var title = string.IsNullOrEmpty(lobbyStream.Title)
                    ? Loc.GetString("lobby-state-song-unknown-title")
                    : lobbyStream.Title;

                var artist = string.IsNullOrEmpty(lobbyStream.Artist)
                    ? Loc.GetString("lobby-state-song-unknown-artist")
                    : lobbyStream.Artist;

                var markup = Loc.GetString("lobby-state-song-text",
                    ("songTitle", title),
                    ("songArtist", artist));

                Lobby!.LobbySong.SetMarkup(markup);
            }
        }

        private void UpdateLobbyBackground()
        {
            if (_gameTicker.LobbyBackground != null)
            {
                Lobby!.Background.Texture = _resourceCache.GetResource<TextureResource>(_gameTicker.LobbyBackground );
            }
            else
            {
                Lobby!.Background.Texture = null;
            }

        }

        private void SetReady(bool newReady)
        {
            if (_gameTicker.IsGameStarted)
            {
                return;
            }

            _consoleHost.ExecuteCommand($"toggleready {newReady}");
        }
    }
}<|MERGE_RESOLUTION|>--- conflicted
+++ resolved
@@ -203,11 +203,7 @@
                 Lobby!.ReadyButton.Text = Loc.GetString(Lobby!.ReadyButton.Pressed ? "lobby-state-player-status-ready": "lobby-state-player-status-not-ready");
                 Lobby!.ReadyButton.ToggleMode = true;
                 Lobby!.ReadyButton.Disabled = false;
-<<<<<<< HEAD
-                Lobby!.ReadyButton.Pressed = _gameTicker.AreWeReady;
                 Lobby!.ManifestButton.Disabled = false; // Moffstation - Ready manifest
-=======
->>>>>>> bd439131
                 Lobby!.ObserveButton.Disabled = true;
             }
 
