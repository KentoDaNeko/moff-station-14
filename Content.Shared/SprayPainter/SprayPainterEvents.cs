--- conflicted
+++ resolved
@@ -45,31 +45,6 @@
 
 [Serializable, NetSerializable]
 public sealed class SprayPainterSetPaintableStyleMessage(string group, string style) : BoundUserInterfaceMessage
-<<<<<<< HEAD
-{
-    public readonly string Group = group;
-    public readonly string Style = style;
-}
-
-[Serializable, NetSerializable]
-public sealed class SprayPainterSetPipeColorMessage(string? key) : BoundUserInterfaceMessage
-{
-    public readonly string? Key = key;
-}
-
-[Serializable, NetSerializable]
-public sealed partial class SprayPainterDoAfterEvent : DoAfterEvent
-{
-    [DataField]
-    public string Prototype;
-
-    [DataField]
-    public string Group;
-
-    [DataField]
-    public int Cost;
-
-=======
 {
     public readonly string Group = group;
     public readonly string Style = style;
@@ -102,7 +77,6 @@
     [DataField]
     public int Cost;
 
->>>>>>> 1117cac9
     public SprayPainterDoAfterEvent(string prototype, string group, int cost)
     {
         Prototype = prototype;
@@ -116,6 +90,9 @@
 [Serializable, NetSerializable]
 public sealed partial class SprayPainterPipeDoAfterEvent : DoAfterEvent
 {
+    /// <summary>
+    /// Color of the pipe to set.
+    /// </summary>
     [DataField]
     public Color Color;
 
@@ -128,22 +105,6 @@
 }
 
 /// <summary>
-<<<<<<< HEAD
-/// An action raised on an item when it was spray painted.
-/// </summary>
-[ByRefEvent]
-public partial record struct EntityPaintedEvent(EntityUid? user, EntityUid tool, EntProtoId prototype, ProtoId<PaintableGroupPrototype> group)
-{
-    /// <summary>The entity painting this item.</summary>
-    public EntityUid? User = user;
-    /// <summary>The entity used to paint this item.</summary>
-    public EntityUid Tool = tool;
-    /// <summary>The prototype used to generate the new painted appearance.</summary>
-    public EntProtoId Prototype = prototype;
-    /// <summary>The group of item being painted (e.g. airlocks with glass, canisters).</summary>
-    public ProtoId<PaintableGroupPrototype> Group = group;
-}
-=======
 /// An action raised on an entity when it is spray painted.
 /// </summary>
 /// <param name="User">The entity painting this item.</param>
@@ -155,5 +116,4 @@
     EntityUid? User,
     EntityUid Tool,
     EntProtoId Prototype,
-    ProtoId<PaintableGroupPrototype> Group);
->>>>>>> 1117cac9
+    ProtoId<PaintableGroupPrototype> Group);