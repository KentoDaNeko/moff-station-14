--- conflicted
+++ resolved
@@ -1,15 +1,9 @@
-<<<<<<< HEAD
 using Content.Shared._Moffstation.Atmos.Visuals; // Moffstation
-=======
->>>>>>> 1117cac9
 using Content.Shared.Decals;
 using Robust.Shared.Audio;
 using Robust.Shared.GameStates;
 using Robust.Shared.Prototypes;
-<<<<<<< HEAD
-=======
 using Robust.Shared.Serialization;
->>>>>>> 1117cac9
 
 namespace Content.Shared.SprayPainter.Components;
 
@@ -41,7 +35,7 @@
     public int PipeChargeCost = 1;
 
     /// <summary>
-    /// The currently selected color by its key.
+    /// Pipe color chosen to spray with.
     /// </summary>
     [DataField, AutoNetworkedField]
     public string PickedColor = DefaultPickedColor;
@@ -54,7 +48,6 @@
 
     /// <summary>
     /// Spray paintable object styles selected per object.
-<<<<<<< HEAD
     /// </summary>
     [DataField, AutoNetworkedField]
     public Dictionary<string, string> StylesByGroup = new();
@@ -87,28 +80,10 @@
     public int SelectedTab;
 
     /// <summary>
-    /// Whether or not the painter should be painting decals.
-    /// </summary>
-    [DataField, AutoNetworkedField]
-    public bool IsPaintingDecals = false;
-=======
-    /// </summary>
-    [DataField, AutoNetworkedField]
-    public Dictionary<string, string> StylesByGroup = new();
-
-    /// <summary>
-    /// The currently open tab of the painter
-    /// (Are you selecting canister color?)
-    /// </summary>
-    [DataField, AutoNetworkedField]
-    public int SelectedTab;
-
-    /// <summary>
     /// Whether or not the painter should be painting or removing decals when clicked.
     /// </summary>
     [DataField, AutoNetworkedField]
     public DecalPaintMode DecalMode = DecalPaintMode.Off;
->>>>>>> 1117cac9
 
     /// <summary>
     /// The currently selected decal prototype.
@@ -151,8 +126,6 @@
     /// </summary>
     [DataField]
     public SoundSpecifier SoundSwitchDecalMode = new SoundPathSpecifier("/Audio/Machines/quickbeep.ogg", AudioParams.Default.WithVolume(1.5f));
-<<<<<<< HEAD
-=======
 }
 
 /// <summary>
@@ -173,5 +146,4 @@
     /// Clicking on the floor removes all decals at the requested spot (or snapped to the grid)
     /// </summary>
     Remove = 2,
->>>>>>> 1117cac9
 }