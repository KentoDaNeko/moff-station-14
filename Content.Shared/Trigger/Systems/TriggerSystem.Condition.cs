﻿using Content.Shared.Trigger.Components.Conditions;
using Content.Shared.Verbs;
using Robust.Shared.Random;

// Moffstation - Start
using Content.Shared._Moffstation.Trigger.Components.Conditions;
using Content.Shared.EntityEffects;
using Content.Shared.Hands.EntitySystems;
using Content.Shared.Inventory;
using Content.Shared.Random.Helpers;
// Moffstation - End

namespace Content.Shared.Trigger.Systems;

public sealed partial class TriggerSystem
{
    // Moffstation - Start
    [Dependency] private readonly InventorySystem _inventory = default!;
    [Dependency] private readonly SharedHandsSystem _hands = default!;
    // Moffstation - End

    private void InitializeCondition()
    {
        SubscribeLocalEvent<WhitelistTriggerConditionComponent, AttemptTriggerEvent>(OnWhitelistTriggerAttempt);
        SubscribeLocalEvent<UseDelayTriggerConditionComponent, AttemptTriggerEvent>(OnUseDelayTriggerAttempt);
        SubscribeLocalEvent<ToggleTriggerConditionComponent, AttemptTriggerEvent>(OnToggleTriggerAttempt);
        SubscribeLocalEvent<RandomChanceTriggerConditionComponent, AttemptTriggerEvent>(OnRandomChanceTriggerAttempt);
<<<<<<< HEAD

        // Moffstation - Start - EntityTriggerCondition components
        SubscribeLocalEvent<EntityEffectTriggerConditionComponent, AttemptTriggerEvent>(OnEntityEffectTriggerAttempt);
        SubscribeLocalEvent<EquipeeEntityEffectTriggerConditionComponent, AttemptTriggerEvent>(
            OnEquipeeEntityEffectTriggerAttempt);
        SubscribeLocalEvent<HolderEntityEffectTriggerConditionComponent, AttemptTriggerEvent>(
            OnHolderEntityEffectTriggerAttempt);
        // Moffstation - End
=======
        SubscribeLocalEvent<MindRoleTriggerConditionComponent, AttemptTriggerEvent>(OnMindRoleTriggerAttempt);

        SubscribeLocalEvent<ToggleTriggerConditionComponent, GetVerbsEvent<AlternativeVerb>>(OnToggleGetAltVerbs);
>>>>>>> 5cb80f05
    }

    private void OnWhitelistTriggerAttempt(Entity<WhitelistTriggerConditionComponent> ent, ref AttemptTriggerEvent args)
    {
        if (args.Key != null && !ent.Comp.Keys.Contains(args.Key))
            return;

        args.Cancelled |= !_whitelist.CheckBoth(args.User, ent.Comp.UserBlacklist, ent.Comp.UserWhitelist);
    }

    private void OnUseDelayTriggerAttempt(Entity<UseDelayTriggerConditionComponent> ent, ref AttemptTriggerEvent args)
    {
        if (args.Key != null && !ent.Comp.Keys.Contains(args.Key))
            return;

        args.Cancelled |= _useDelay.IsDelayed(ent.Owner, ent.Comp.UseDelayId);
    }

    private void OnToggleTriggerAttempt(Entity<ToggleTriggerConditionComponent> ent, ref AttemptTriggerEvent args)
    {
        if (args.Key != null && !ent.Comp.Keys.Contains(args.Key))
            return;

        args.Cancelled |= !ent.Comp.Enabled;
    }

    private void OnToggleGetAltVerbs(Entity<ToggleTriggerConditionComponent> ent,
        ref GetVerbsEvent<AlternativeVerb> args)
    {
        if (!args.CanInteract || !args.CanAccess || args.Hands == null)
            return;

        var user = args.User;

        args.Verbs.Add(new AlternativeVerb()
        {
            Text = Loc.GetString(ent.Comp.ToggleVerb),
            Act = () => Toggle(ent, user)
        });
    }

    private void Toggle(Entity<ToggleTriggerConditionComponent> ent, EntityUid user)
    {
        var msg = ent.Comp.Enabled ? ent.Comp.ToggleOff : ent.Comp.ToggleOn;
        _popup.PopupPredicted(Loc.GetString(msg), ent.Owner, user);
        ent.Comp.Enabled = !ent.Comp.Enabled;
        Dirty(ent);
    }

    private void OnRandomChanceTriggerAttempt(Entity<RandomChanceTriggerConditionComponent> ent,
        ref AttemptTriggerEvent args)
    {
        if (args.Key != null && !ent.Comp.Keys.Contains(args.Key))
            return;

        // TODO: Replace with RandomPredicted once the engine PR is merged
        var hash = new List<int>
        {
            (int)_timing.CurTick.Value,
            GetNetEntity(ent).Id,
            args.User == null ? 0 : GetNetEntity(args.User.Value).Id,
        };
        var seed = SharedRandomExtensions.HashCodeCombine(hash);
        var rand = new System.Random(seed);

        args.Cancelled |= !rand.Prob(ent.Comp.SuccessChance); // When not successful, Cancelled = true
    }
    private void OnMindRoleTriggerAttempt(Entity<MindRoleTriggerConditionComponent> ent, ref AttemptTriggerEvent args)
    {
        if (args.Key != null && !ent.Comp.Keys.Contains(args.Key))
            return;

        if (ent.Comp.EntityWhitelist != null)
        {
            if (!_mind.TryGetMind(ent.Owner, out var entMindId, out var entMindComp))
            {
                args.Cancelled = true; // the entity has no mind
                return;
            }
            if (!_role.MindHasRole((entMindId, entMindComp), ent.Comp.EntityWhitelist))
            {
                args.Cancelled = true; // the entity does not have the required role
                return;
            }
        }

        if (ent.Comp.UserWhitelist != null)
        {
            if (args.User == null || !_mind.TryGetMind(args.User.Value, out var userMindId, out var userMindComp))
            {
                args.Cancelled = true; // no user or the user has no mind
                return;
            }
            if (!_role.MindHasRole((userMindId, userMindComp), ent.Comp.UserWhitelist))
            {
                args.Cancelled = true; // the user does not have the required role
            }
        }
    }

    // Moffstation - Start - EntityEffectTriggerCondition components
    private void OnEntityEffectTriggerAttempt(
        Entity<EntityEffectTriggerConditionComponent> ent,
        ref AttemptTriggerEvent args
    )
    {
        HandleEntityEffectTriggerAttempt(ent, ent, ref args);
    }

    private void OnEquipeeEntityEffectTriggerAttempt(
        Entity<EquipeeEntityEffectTriggerConditionComponent> ent,
        ref AttemptTriggerEvent args
    )
    {
        if (!_inventory.InSlotWithFlags(ent.Owner, ent.Comp.Slots) ||
            !TryComp(ent, out TransformComponent? xform))
        {
            args.Cancelled = true;
            return;
        }

        HandleEntityEffectTriggerAttempt(xform.ParentUid, ent, ref args);
    }

    private void OnHolderEntityEffectTriggerAttempt(
        Entity<HolderEntityEffectTriggerConditionComponent> ent,
        ref AttemptTriggerEvent args
    )
    {
        if (!TryComp(ent, out TransformComponent? xform) ||
            !_hands.IsHolding(xform.ParentUid, ent))
        {
            args.Cancelled = true;
            return;
        }

        HandleEntityEffectTriggerAttempt(xform.ParentUid, ent, ref args);
    }

    private void HandleEntityEffectTriggerAttempt(
        EntityUid entity,
        BaseEntityEffectTriggerConditionComponent conditionComp,
        ref AttemptTriggerEvent args
    )
    {
        if (args.Key != null &&
            !conditionComp.Keys.Contains(args.Key))
            args.Cancelled = true;

        var entityEffectBaseArgs = new EntityEffectBaseArgs(entity, EntityManager);
        foreach (var condition in conditionComp.Conditions)
        {
            if (!condition.Condition(entityEffectBaseArgs))
            {
                args.Cancelled = true;
                break;
            }
        }
    }
    // Moffstation - End
}<|MERGE_RESOLUTION|>--- conflicted
+++ resolved
@@ -25,7 +25,9 @@
         SubscribeLocalEvent<UseDelayTriggerConditionComponent, AttemptTriggerEvent>(OnUseDelayTriggerAttempt);
         SubscribeLocalEvent<ToggleTriggerConditionComponent, AttemptTriggerEvent>(OnToggleTriggerAttempt);
         SubscribeLocalEvent<RandomChanceTriggerConditionComponent, AttemptTriggerEvent>(OnRandomChanceTriggerAttempt);
-<<<<<<< HEAD
+        SubscribeLocalEvent<MindRoleTriggerConditionComponent, AttemptTriggerEvent>(OnMindRoleTriggerAttempt);
+
+        SubscribeLocalEvent<ToggleTriggerConditionComponent, GetVerbsEvent<AlternativeVerb>>(OnToggleGetAltVerbs);
 
         // Moffstation - Start - EntityTriggerCondition components
         SubscribeLocalEvent<EntityEffectTriggerConditionComponent, AttemptTriggerEvent>(OnEntityEffectTriggerAttempt);
@@ -34,11 +36,6 @@
         SubscribeLocalEvent<HolderEntityEffectTriggerConditionComponent, AttemptTriggerEvent>(
             OnHolderEntityEffectTriggerAttempt);
         // Moffstation - End
-=======
-        SubscribeLocalEvent<MindRoleTriggerConditionComponent, AttemptTriggerEvent>(OnMindRoleTriggerAttempt);
-
-        SubscribeLocalEvent<ToggleTriggerConditionComponent, GetVerbsEvent<AlternativeVerb>>(OnToggleGetAltVerbs);
->>>>>>> 5cb80f05
     }
 
     private void OnWhitelistTriggerAttempt(Entity<WhitelistTriggerConditionComponent> ent, ref AttemptTriggerEvent args)
