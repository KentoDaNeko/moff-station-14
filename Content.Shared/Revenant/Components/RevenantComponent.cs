using System.Numerics;
using Content.Shared.Alert;
using Content.Shared.FixedPoint;
using Content.Shared.Store;
using Content.Shared.Whitelist;
using Robust.Shared.GameStates;
using Robust.Shared.Prototypes;
using Robust.Shared.Serialization.TypeSerializers.Implementations.Custom.Prototype;

namespace Content.Shared.Revenant.Components;

[RegisterComponent, NetworkedComponent]
[AutoGenerateComponentState]
public sealed partial class RevenantComponent : Component
{
    /// <summary>
    /// The total amount of Essence the revenant has. Functions
    /// as health and is regenerated.
    /// </summary>
    [DataField, ViewVariables(VVAccess.ReadWrite)]
    [AutoNetworkedField]
    public FixedPoint2 Essence = 75;

    [DataField("stolenEssenceCurrencyPrototype", customTypeSerializer: typeof(PrototypeIdSerializer<CurrencyPrototype>))]
    public string StolenEssenceCurrencyPrototype = "StolenEssence";

    /// <summary>
    /// Prototype to spawn when the entity dies.
    /// </summary>
    [DataField("spawnOnDeathPrototype", customTypeSerializer:typeof(PrototypeIdSerializer<EntityPrototype>))]
    public string SpawnOnDeathPrototype = "Ectoplasm";

    /// <summary>
    /// The entity's current max amount of essence. Can be increased
    /// through harvesting player souls.
    /// </summary>
    [ViewVariables(VVAccess.ReadWrite), DataField("maxEssence")]
    public FixedPoint2 EssenceRegenCap = 75;

    /// <summary>
    /// The coefficient of damage taken to actual health lost.
    /// </summary>
    [ViewVariables(VVAccess.ReadWrite), DataField("damageToEssenceCoefficient")]
    public float DamageToEssenceCoefficient = 0.75f;

    /// <summary>
    /// The amount of essence passively generated per second.
    /// </summary>
    [ViewVariables(VVAccess.ReadWrite), DataField("essencePerSecond")]
    public FixedPoint2 EssencePerSecond = 0.5f;

    [ViewVariables]
    public float Accumulator = 0;

    // Here's the gist of the harvest ability:
    // Step 1: The revenant clicks on an entity to "search" for it's soul, which creates a doafter.
    // Step 2: After the doafter is completed, the soul is "found" and can be harvested.
    // Step 3: Clicking the entity again begins to harvest the soul, which causes the revenant to become vulnerable
    // Step 4: The second doafter for the harvest completes, killing the target and granting the revenant essence.
    #region Harvest Ability
    /// <summary>
    /// The duration of the soul search
    /// </summary>
    [DataField("soulSearchDuration")]
    public float SoulSearchDuration = 2.5f;

    /// <summary>
    /// The status effects applied after the ability
    /// the first float corresponds to amount of time the entity is stunned.
    /// the second corresponds to the amount of time the entity is made solid.
    /// </summary>
    [DataField("harvestDebuffs")]
    public Vector2 HarvestDebuffs = new(5, 5);

    /// <summary>
    /// The amount that is given to the revenant each time it's max essence is upgraded.
    /// </summary>
    [ViewVariables(VVAccess.ReadWrite), DataField("maxEssenceUpgradeAmount")]
    public float MaxEssenceUpgradeAmount = 10;
    #endregion

    //In the nearby radius, causes various objects to be thrown, messed with, and containers opened
    //Generally just causes a mess
    #region Defile Ability
    /// <summary>
    /// The amount of essence that is needed to use the ability.
    /// </summary>
    [ViewVariables(VVAccess.ReadWrite), DataField("defileCost")]
    public FixedPoint2 DefileCost = 30;

    /// <summary>
    /// The status effects applied after the ability
    /// the first float corresponds to amount of time the entity is stunned.
    /// the second corresponds to the amount of time the entity is made solid.
    /// </summary>
    [DataField("defileDebuffs")]
    public Vector2 DefileDebuffs = new(1, 4);

    /// <summary>
    /// The radius around the user that this ability affects
    /// </summary>
    [ViewVariables(VVAccess.ReadWrite), DataField("defileRadius")]
    public float DefileRadius = 3.5f;

    /// <summary>
    /// The amount of tiles that are uprooted by the ability
    /// </summary>
    [ViewVariables(VVAccess.ReadWrite), DataField("defileTilePryAmount")]
    public int DefileTilePryAmount = 15;

    /// <summary>
    /// The chance that an individual entity will have any of the effects
    /// happen to it.
    /// </summary>
    [ViewVariables(VVAccess.ReadWrite), DataField("defileEffectChance")]
    public float DefileEffectChance = 0.5f;
    #endregion

    #region Overload Lights Ability
    /// <summary>
    /// The amount of essence that is needed to use the ability.
    /// </summary>
    [ViewVariables(VVAccess.ReadWrite), DataField("overloadCost")]
    public FixedPoint2 OverloadCost = 40;

    /// <summary>
    /// The status effects applied after the ability
    /// the first float corresponds to amount of time the entity is stunned.
    /// the second corresponds to the amount of time the entity is made solid.
    /// </summary>
    [DataField("overloadDebuffs")]
    public Vector2 OverloadDebuffs = new(3, 8);

    /// <summary>
    /// The radius around the user that this ability affects
    /// </summary>
    [ViewVariables(VVAccess.ReadWrite), DataField("overloadRadius")]
    public float OverloadRadius = 5f;

    /// <summary>
    /// How close to the light the entity has to be in order to be zapped.
    /// </summary>
    [ViewVariables(VVAccess.ReadWrite), DataField("overloadZapRadius")]
    public float OverloadZapRadius = 2f;
    #endregion

    #region Blight Ability
    /// <summary>
    /// The amount of essence that is needed to use the ability.
    /// </summary>
    [ViewVariables(VVAccess.ReadWrite), DataField("blightCost")]
    public float BlightCost = 50;

    /// <summary>
    /// The status effects applied after the ability
    /// the first float corresponds to amount of time the entity is stunned.
    /// the second corresponds to the amount of time the entity is made solid.
    /// </summary>
    [DataField("blightDebuffs")]
    public Vector2 BlightDebuffs = new(2, 5);

    /// <summary>
    /// The radius around the user that this ability affects
    /// </summary>
    [ViewVariables(VVAccess.ReadWrite), DataField("blightRadius")]
    public float BlightRadius = 3.5f;
    #endregion

    #region Malfunction Ability
    /// <summary>
    /// The amount of essence that is needed to use the ability.
    /// </summary>
    [ViewVariables(VVAccess.ReadWrite), DataField("malfunctionCost")]
    public FixedPoint2 MalfunctionCost = 60;

    /// <summary>
    /// The status effects applied after the ability
    /// the first float corresponds to amount of time the entity is stunned.
    /// the second corresponds to the amount of time the entity is made solid.
    /// </summary>
    [DataField("malfunctionDebuffs")]
    public Vector2 MalfunctionDebuffs = new(2, 8);

    /// <summary>
    /// The radius around the user that this ability affects
    /// </summary>
    [ViewVariables(VVAccess.ReadWrite), DataField("malfunctionRadius")]
    public float MalfunctionRadius = 3.5f;

    /// <summary>
    /// Whitelist for entities that can be emagged by malfunction.
    /// Used to prevent ultra gamer things like ghost emagging chem or instantly launching the shuttle.
    /// </summary>
    [DataField]
    public EntityWhitelist? MalfunctionWhitelist;

    /// <summary>
    /// Whitelist for entities that can never be emagged by malfunction.
    /// </summary>
    [DataField]
    public EntityWhitelist? MalfunctionBlacklist;
    #endregion

    [DataField]
    public ProtoId<AlertPrototype> EssenceAlert = "Essence";

    #region Visualizer
    [DataField("state")]
    public string State = "idle";
    [DataField("corporealState")]
    public string CorporealState = "active";
    [DataField("stunnedState")]
    public string StunnedState = "stunned";
    [DataField("harvestingState")]
    public string HarvestingState = "harvesting";
    #endregion
<<<<<<< HEAD

    [DataField] public EntityUid? Action;

    /// <summary>
    /// Offbrand - how much cold damage to deal on harvest
    /// </summary>
    [DataField]
    public Content.Shared.Damage.DamageSpecifier HarvestDamage = new()
    {
        DamageDict = new()
        {
            { "Cold", 200 },
        }
    };
=======
>>>>>>> 5cb80f05
}<|MERGE_RESOLUTION|>--- conflicted
+++ resolved
@@ -214,9 +214,6 @@
     [DataField("harvestingState")]
     public string HarvestingState = "harvesting";
     #endregion
-<<<<<<< HEAD
-
-    [DataField] public EntityUid? Action;
 
     /// <summary>
     /// Offbrand - how much cold damage to deal on harvest
@@ -229,6 +226,4 @@
             { "Cold", 200 },
         }
     };
-=======
->>>>>>> 5cb80f05
 }