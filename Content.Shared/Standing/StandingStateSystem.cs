using Content.Shared.Climbing.Events;
using Content.Shared.Hands.Components;
using Content.Shared.Inventory;
using Content.Shared.Movement.Events;
using Content.Shared.Movement.Systems;
using Content.Shared.Physics;
using Content.Shared.Rotation;
using Robust.Shared.Audio.Systems;
using Robust.Shared.Physics;
using Robust.Shared.Physics.Systems;

namespace Content.Shared.Standing;

public sealed class StandingStateSystem : EntitySystem
{
    [Dependency] private readonly SharedAppearanceSystem _appearance = default!;
    [Dependency] private readonly SharedAudioSystem _audio = default!;
    [Dependency] private readonly SharedPhysicsSystem _physics = default!;

    // If StandingCollisionLayer value is ever changed to more than one layer, the logic needs to be edited.
    public const int StandingCollisionLayer = (int) CollisionGroup.MidImpassable;

    public override void Initialize()
    {
        base.Initialize();
        SubscribeLocalEvent<StandingStateComponent, AttemptMobCollideEvent>(OnMobCollide);
        SubscribeLocalEvent<StandingStateComponent, AttemptMobTargetCollideEvent>(OnMobTargetCollide);
        SubscribeLocalEvent<StandingStateComponent, RefreshFrictionModifiersEvent>(OnRefreshFrictionModifiers);
        SubscribeLocalEvent<StandingStateComponent, TileFrictionEvent>(OnTileFriction);
        SubscribeLocalEvent<StandingStateComponent, EndClimbEvent>(OnEndClimb);
    }

    private void OnMobTargetCollide(Entity<StandingStateComponent> ent, ref AttemptMobTargetCollideEvent args)
    {
        if (!ent.Comp.Standing)
        {
            args.Cancelled = true;
        }
    }

    private void OnMobCollide(Entity<StandingStateComponent> ent, ref AttemptMobCollideEvent args)
    {
        if (!ent.Comp.Standing)
        {
            args.Cancelled = true;
        }
    }

    private void OnRefreshFrictionModifiers(Entity<StandingStateComponent> entity, ref RefreshFrictionModifiersEvent args)
<<<<<<< HEAD
=======
    {
        if (entity.Comp.Standing)
            return;

        args.ModifyFriction(entity.Comp.DownFrictionMod);
        args.ModifyAcceleration(entity.Comp.DownFrictionMod);
    }

    private void OnTileFriction(Entity<StandingStateComponent> entity, ref TileFrictionEvent args)
    {
        if (!entity.Comp.Standing)
            args.Modifier *= entity.Comp.DownFrictionMod;
    }

    private void OnEndClimb(Entity<StandingStateComponent> entity, ref EndClimbEvent args)
>>>>>>> 9880648f
    {
        if (entity.Comp.Standing)
            return;

<<<<<<< HEAD
        args.ModifyFriction(entity.Comp.DownFrictionMod);
        args.ModifyAcceleration(entity.Comp.DownFrictionMod);
=======
        // Currently only Climbing also edits fixtures layers like this so this is fine for now.
        ChangeLayers(entity);
>>>>>>> 9880648f
    }

    public bool IsMatchingState(Entity<StandingStateComponent?> entity, bool standing)
    {
<<<<<<< HEAD
        if (!entity.Comp.Standing)
            args.Modifier *= entity.Comp.DownFrictionMod;
    }

    private void OnEndClimb(Entity<StandingStateComponent> entity, ref EndClimbEvent args)
    {
        if (entity.Comp.Standing)
            return;

        // Currently only Climbing also edits fixtures layers like this so this is fine for now.
        ChangeLayers(entity);
=======
        return standing != IsDown(entity);
>>>>>>> 9880648f
    }

    public bool IsDown(Entity<StandingStateComponent?> entity)
    {
        if (!Resolve(entity, ref entity.Comp, false))
            return false;

        return !entity.Comp.Standing;
    }

    public bool Down(EntityUid uid,
        bool playSound = true,
        bool dropHeldItems = true,
        bool force = false,
        StandingStateComponent? standingState = null,
        AppearanceComponent? appearance = null,
        HandsComponent? hands = null)
    {
        // TODO: This should actually log missing comps...
        if (!Resolve(uid, ref standingState, false))
            return false;

        // Optional component.
        Resolve(uid, ref appearance, ref hands, false);

        if (!standingState.Standing)
            return true;

        // This is just to avoid most callers doing this manually saving boilerplate
        // 99% of the time you'll want to drop items but in some scenarios (e.g. buckling) you don't want to.
        // We do this BEFORE downing because something like buckle may be blocking downing but we want to drop hand items anyway
        // and ultimately this is just to avoid boilerplate in Down callers + keep their behavior consistent.
        if (dropHeldItems && hands != null)
        {
            var ev = new DropHandItemsEvent();
            RaiseLocalEvent(uid, ref ev, false);
        }

        if (!force)
        {
            var msg = new DownAttemptEvent();
            RaiseLocalEvent(uid, msg, false);

            if (msg.Cancelled)
                return false;
        }

        standingState.Standing = false;
        Dirty(uid, standingState);
        RaiseLocalEvent(uid, new DownedEvent(), false);

        // Seemed like the best place to put it
        _appearance.SetData(uid, RotationVisuals.RotationState, RotationState.Horizontal, appearance);

        // Change collision masks to allow going under certain entities like flaps and tables
        ChangeLayers((uid, standingState));

        // check if component was just added or streamed to client
        // if true, no need to play sound - mob was down before player could seen that
        if (standingState.LifeStage <= ComponentLifeStage.Starting)
            return true;

        if (playSound)
        {
            _audio.PlayPredicted(standingState.DownSound, uid, uid);
        }

        return true;
    }

    public bool Stand(EntityUid uid,
        StandingStateComponent? standingState = null,
        AppearanceComponent? appearance = null,
        bool force = false)
    {
        // TODO: This should actually log missing comps...
        if (!Resolve(uid, ref standingState, false))
            return false;

        // Optional component.
        Resolve(uid, ref appearance, false);

        if (standingState.Standing)
            return true;

        if (!force)
        {
            var msg = new StandAttemptEvent();
            RaiseLocalEvent(uid, msg, false);

            if (msg.Cancelled)
                return false;
        }

        standingState.Standing = true;
        Dirty(uid, standingState);
        RaiseLocalEvent(uid, new StoodEvent(), false);

        _appearance.SetData(uid, RotationVisuals.RotationState, RotationState.Vertical, appearance);

        RevertLayers((uid, standingState));

        return true;
    }

    // TODO: This should be moved to a PhysicsModifierSystem which raises events so multiple systems can modify fixtures at once
    private void ChangeLayers(Entity<StandingStateComponent, FixturesComponent?> entity)
    {
        if (!Resolve(entity, ref entity.Comp2, false))
            return;

        foreach (var (key, fixture) in entity.Comp2.Fixtures)
        {
            if ((fixture.CollisionMask & StandingCollisionLayer) == 0 || !fixture.Hard)
                continue;

            entity.Comp1.ChangedFixtures.Add(key);
            _physics.SetCollisionMask(entity, key, fixture, fixture.CollisionMask & ~StandingCollisionLayer, manager: entity.Comp2);
        }
    }

    // TODO: This should be moved to a PhysicsModifierSystem which raises events so multiple systems can modify fixtures at once
    private void RevertLayers(Entity<StandingStateComponent, FixturesComponent?> entity)
    {
        if (!Resolve(entity, ref entity.Comp2, false))
        {
            entity.Comp1.ChangedFixtures.Clear();
            return;
        }

        foreach (var key in entity.Comp1.ChangedFixtures)
        {
            if (entity.Comp2.Fixtures.TryGetValue(key, out var fixture) && fixture.Hard)
                _physics.SetCollisionMask(entity, key, fixture, fixture.CollisionMask | StandingCollisionLayer, entity.Comp2);
        }

        entity.Comp1.ChangedFixtures.Clear();
    }
}

[ByRefEvent]
public record struct DropHandItemsEvent();

/// <summary>
/// Subscribe if you can potentially block a down attempt.
/// </summary>
public sealed class DownAttemptEvent : CancellableEntityEventArgs;

/// <summary>
/// Subscribe if you can potentially block a stand attempt.
/// </summary>
public sealed class StandAttemptEvent : CancellableEntityEventArgs;

/// <summary>
/// Raised when an entity becomes standing
/// </summary>
public sealed class StoodEvent : EntityEventArgs, IInventoryRelayEvent
{
    public SlotFlags TargetSlots { get; } = SlotFlags.FEET;
};

/// <summary>
/// Raised when an entity is not standing
/// </summary>
public sealed class DownedEvent : EntityEventArgs, IInventoryRelayEvent
{
    public SlotFlags TargetSlots { get; } = SlotFlags.FEET;
}

/// <summary>
/// Raised after an entity falls down.
/// </summary>
public sealed class FellDownEvent : EntityEventArgs
{
    public EntityUid Uid { get; }

    public FellDownEvent(EntityUid uid)
    {
        Uid = uid;
    }
}

/// <summary>
/// Raised on the entity being thrown due to the holder falling down.
/// </summary>
[ByRefEvent]
public record struct FellDownThrowAttemptEvent(EntityUid Thrower, bool Cancelled = false);

<|MERGE_RESOLUTION|>--- conflicted
+++ resolved
@@ -47,8 +47,6 @@
     }
 
     private void OnRefreshFrictionModifiers(Entity<StandingStateComponent> entity, ref RefreshFrictionModifiersEvent args)
-<<<<<<< HEAD
-=======
     {
         if (entity.Comp.Standing)
             return;
@@ -64,37 +62,17 @@
     }
 
     private void OnEndClimb(Entity<StandingStateComponent> entity, ref EndClimbEvent args)
->>>>>>> 9880648f
     {
         if (entity.Comp.Standing)
             return;
 
-<<<<<<< HEAD
-        args.ModifyFriction(entity.Comp.DownFrictionMod);
-        args.ModifyAcceleration(entity.Comp.DownFrictionMod);
-=======
         // Currently only Climbing also edits fixtures layers like this so this is fine for now.
         ChangeLayers(entity);
->>>>>>> 9880648f
     }
 
     public bool IsMatchingState(Entity<StandingStateComponent?> entity, bool standing)
     {
-<<<<<<< HEAD
-        if (!entity.Comp.Standing)
-            args.Modifier *= entity.Comp.DownFrictionMod;
-    }
-
-    private void OnEndClimb(Entity<StandingStateComponent> entity, ref EndClimbEvent args)
-    {
-        if (entity.Comp.Standing)
-            return;
-
-        // Currently only Climbing also edits fixtures layers like this so this is fine for now.
-        ChangeLayers(entity);
-=======
         return standing != IsDown(entity);
->>>>>>> 9880648f
     }
 
     public bool IsDown(Entity<StandingStateComponent?> entity)
