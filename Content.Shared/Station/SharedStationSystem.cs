--- conflicted
+++ resolved
@@ -1,8 +1,5 @@
 using System.Linq;
-<<<<<<< HEAD
 using Content.Shared._Moffstation.Pirate.Components;
-=======
->>>>>>> 9880648f
 using Content.Shared.Station.Components;
 using JetBrains.Annotations;
 using Robust.Shared.Map;
@@ -27,6 +24,36 @@
 
         _xformQuery = GetEntityQuery<TransformComponent>();
         _stationMemberQuery = GetEntityQuery<StationMemberComponent>();
+
+        SubscribeLocalEvent<StationTrackerComponent, MapInitEvent>(OnTrackerMapInit);
+        SubscribeLocalEvent<StationTrackerComponent, ComponentRemove>(OnTrackerRemove);
+        SubscribeLocalEvent<StationTrackerComponent, GridUidChangedEvent>(OnTrackerGridChanged);
+        SubscribeLocalEvent<StationTrackerComponent, MetaFlagRemoveAttemptEvent>(OnMetaFlagRemoveAttempt);
+    }
+
+    private void OnTrackerMapInit(Entity<StationTrackerComponent> ent, ref MapInitEvent args)
+    {
+        _meta.AddFlag(ent, MetaDataFlags.ExtraTransformEvents);
+        UpdateStationTracker(ent.AsNullable());
+    }
+
+    private void OnTrackerRemove(Entity<StationTrackerComponent> ent, ref ComponentRemove args)
+    {
+        _meta.RemoveFlag(ent, MetaDataFlags.ExtraTransformEvents);
+    }
+
+    private void OnTrackerGridChanged(Entity<StationTrackerComponent> ent, ref GridUidChangedEvent args)
+    {
+        UpdateStationTracker((ent, ent.Comp, args.Transform));
+    }
+
+    private void OnMetaFlagRemoveAttempt(Entity<StationTrackerComponent> ent, ref MetaFlagRemoveAttemptEvent args)
+    {
+        if ((args.ToRemove & MetaDataFlags.ExtraTransformEvents) != 0 &&
+            ent.Comp.LifeStage <= ComponentLifeStage.Running)
+        {
+            args.ToRemove &= ~MetaDataFlags.ExtraTransformEvents;
+        }
     }
 
     /// <summary>
@@ -95,7 +122,6 @@
     {
         if (!Resolve(entity, ref xform))
             throw new ArgumentException("Tried to use an abstract entity!", nameof(entity));
-<<<<<<< HEAD
 
         if (TryComp<StationTrackerComponent>(entity, out var stationTracker))
         {
@@ -168,70 +194,6 @@
             stats.Add((MetaData(weh).EntityName, GetNetEntity(weh)));
         }
 
-=======
-
-        if (TryComp<StationTrackerComponent>(entity, out var stationTracker))
-        {
-            // We have a specific station we are tracking and are tethered to.
-            return stationTracker.Station;
-        }
-
-        if (HasComp<StationDataComponent>(entity))
-        {
-            // We are the station, just return ourselves.
-            return entity;
-        }
-
-        if (HasComp<MapGridComponent>(entity))
-        {
-            // We are the station, just check ourselves.
-            return CompOrNull<StationMemberComponent>(entity)?.Station;
-        }
-
-        if (xform.GridUid == EntityUid.Invalid)
-        {
-            Log.Debug("Unable to get owning station - GridUid invalid.");
-            return null;
-        }
-
-        return CompOrNull<StationMemberComponent>(xform.GridUid)?.Station;
-    }
-
-    public List<EntityUid> GetStations()
-    {
-        var stations = new List<EntityUid>();
-        var query = EntityQueryEnumerator<StationDataComponent>();
-        while (query.MoveNext(out var uid, out _))
-        {
-            stations.Add(uid);
-        }
-
-        return stations;
-    }
-
-    public HashSet<EntityUid> GetStationsSet()
-    {
-        var stations = new HashSet<EntityUid>();
-        var query = EntityQueryEnumerator<StationDataComponent>();
-        while (query.MoveNext(out var uid, out _))
-        {
-            stations.Add(uid);
-        }
-
-        return stations;
-    }
-
-    public List<(string Name, NetEntity Entity)> GetStationNames()
-    {
-        var stations = GetStationsSet();
-        var stats = new List<(string Name, NetEntity Station)>();
-
-        foreach (var weh in stations)
-        {
-            stats.Add((MetaData(weh).EntityName, GetNetEntity(weh)));
-        }
-
->>>>>>> 9880648f
         return stats;
     }
 
@@ -247,14 +209,11 @@
         var query = EntityQueryEnumerator<StationDataComponent>();
         while (query.MoveNext(out var uid, out var data))
         {
-<<<<<<< HEAD
             // Moffstation - Start - Pirate stations aren't _really_ stations, so don't return them here.
             if (HasComp<PirateStationComponent>(uid))
                 continue;
             // Moffstation - End
 
-=======
->>>>>>> 9880648f
             foreach (var gridUid in data.Grids)
             {
                 if (Transform(gridUid).MapID == map)
