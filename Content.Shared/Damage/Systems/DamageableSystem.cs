using System.Linq;
using Content.Shared.CCVar;
using Content.Shared.Chemistry;
using Content.Shared.Damage.Prototypes;
using Content.Shared.Explosion.EntitySystems;
using Content.Shared.FixedPoint;
using Content.Shared.Inventory;
using Content.Shared.Mobs.Components;
using Content.Shared.Mobs.Systems;
using Content.Shared.Radiation.Events;
using Content.Shared.Rejuvenate;
using Robust.Shared.Configuration;
using Robust.Shared.GameStates;
using Robust.Shared.Network;
using Robust.Shared.Prototypes;
using Robust.Shared.Utility;

namespace Content.Shared.Damage
{
    public sealed class DamageableSystem : EntitySystem
    {
        [Dependency] private readonly IPrototypeManager _prototypeManager = default!;
        [Dependency] private readonly SharedAppearanceSystem _appearance = default!;
        [Dependency] private readonly INetManager _netMan = default!;
        [Dependency] private readonly MobThresholdSystem _mobThreshold = default!;
        [Dependency] private readonly IConfigurationManager _config = default!;
        [Dependency] private readonly SharedChemistryGuideDataSystem _chemistryGuideData = default!;
        [Dependency] private readonly SharedExplosionSystem _explosion = default!;

        private EntityQuery<AppearanceComponent> _appearanceQuery;
        private EntityQuery<DamageableComponent> _damageableQuery;

        public float UniversalAllDamageModifier { get; private set; } = 1f;
        public float UniversalAllHealModifier { get; private set; } = 1f;
        public float UniversalMeleeDamageModifier { get; private set; } = 1f;
        public float UniversalProjectileDamageModifier { get; private set; } = 1f;
        public float UniversalHitscanDamageModifier { get; private set; } = 1f;
        public float UniversalReagentDamageModifier { get; private set; } = 1f;
        public float UniversalReagentHealModifier { get; private set; } = 1f;
        public float UniversalExplosionDamageModifier { get; private set; } = 1f;
        public float UniversalThrownDamageModifier { get; private set; } = 1f;
        public float UniversalTopicalsHealModifier { get; private set; } = 1f;
        public float UniversalMobDamageModifier { get; private set; } = 1f;

        public override void Initialize()
        {
            SubscribeLocalEvent<DamageableComponent, ComponentInit>(DamageableInit);
            SubscribeLocalEvent<DamageableComponent, ComponentHandleState>(DamageableHandleState);
            SubscribeLocalEvent<DamageableComponent, ComponentGetState>(DamageableGetState);
            SubscribeLocalEvent<DamageableComponent, OnIrradiatedEvent>(OnIrradiated);
            SubscribeLocalEvent<DamageableComponent, RejuvenateEvent>(OnRejuvenate, after: [typeof(Content.Shared.StatusEffectNew.StatusEffectsSystem)]); // Offbrand

            _appearanceQuery = GetEntityQuery<AppearanceComponent>();
            _damageableQuery = GetEntityQuery<DamageableComponent>();

            // Damage modifier CVars are updated and stored here to be queried in other systems.
            // Note that certain modifiers requires reloading the guidebook.
            Subs.CVar(_config, CCVars.PlaytestAllDamageModifier, value =>
            {
                UniversalAllDamageModifier = value;
                _chemistryGuideData.ReloadAllReagentPrototypes();
                _explosion.ReloadMap();
            }, true);
            Subs.CVar(_config, CCVars.PlaytestAllHealModifier, value =>
            {
                UniversalAllHealModifier = value;
                _chemistryGuideData.ReloadAllReagentPrototypes();
            }, true);
            Subs.CVar(_config, CCVars.PlaytestProjectileDamageModifier, value => UniversalProjectileDamageModifier = value, true);
            Subs.CVar(_config, CCVars.PlaytestMeleeDamageModifier, value => UniversalMeleeDamageModifier = value, true);
            Subs.CVar(_config, CCVars.PlaytestProjectileDamageModifier, value => UniversalProjectileDamageModifier = value, true);
            Subs.CVar(_config, CCVars.PlaytestHitscanDamageModifier, value => UniversalHitscanDamageModifier = value, true);
            Subs.CVar(_config, CCVars.PlaytestReagentDamageModifier, value =>
            {
                UniversalReagentDamageModifier = value;
                _chemistryGuideData.ReloadAllReagentPrototypes();
            }, true);
            Subs.CVar(_config, CCVars.PlaytestReagentHealModifier, value =>
            {
                 UniversalReagentHealModifier = value;
                 _chemistryGuideData.ReloadAllReagentPrototypes();
            }, true);
            Subs.CVar(_config, CCVars.PlaytestExplosionDamageModifier, value =>
            {
                UniversalExplosionDamageModifier = value;
                _explosion.ReloadMap();
            }, true);
            Subs.CVar(_config, CCVars.PlaytestThrownDamageModifier, value => UniversalThrownDamageModifier = value, true);
            Subs.CVar(_config, CCVars.PlaytestTopicalsHealModifier, value => UniversalTopicalsHealModifier = value, true);
            Subs.CVar(_config, CCVars.PlaytestMobDamageModifier, value => UniversalMobDamageModifier = value, true);
        }

        /// <summary>
        ///     Initialize a damageable component
        /// </summary>
        private void DamageableInit(EntityUid uid, DamageableComponent component, ComponentInit _)
        {
            if (component.DamageContainerID != null &&
                _prototypeManager.Resolve<DamageContainerPrototype>(component.DamageContainerID,
                out var damageContainerPrototype))
            {
                // Initialize damage dictionary, using the types and groups from the damage
                // container prototype
                foreach (var type in damageContainerPrototype.SupportedTypes)
                {
                    component.Damage.DamageDict.TryAdd(type, FixedPoint2.Zero);
                }

                foreach (var groupId in damageContainerPrototype.SupportedGroups)
                {
                    var group = _prototypeManager.Index<DamageGroupPrototype>(groupId);
                    foreach (var type in group.DamageTypes)
                    {
                        component.Damage.DamageDict.TryAdd(type, FixedPoint2.Zero);
                    }
                }
            }
            else
            {
                // No DamageContainerPrototype was given. So we will allow the container to support all damage types
                foreach (var type in _prototypeManager.EnumeratePrototypes<DamageTypePrototype>())
                {
                    component.Damage.DamageDict.TryAdd(type.ID, FixedPoint2.Zero);
                }
            }

            component.Damage.GetDamagePerGroup(_prototypeManager, component.DamagePerGroup);
            component.TotalDamage = component.Damage.GetTotal();
        }

        /// <summary>
        ///     Directly sets the damage specifier of a damageable component.
        /// </summary>
        /// <remarks>
        ///     Useful for some unfriendly folk. Also ensures that cached values are updated and that a damage changed
        ///     event is raised.
        /// </remarks>
        public void SetDamage(EntityUid uid, DamageableComponent damageable, DamageSpecifier damage)
        {
            damageable.Damage = damage;
            DamageChanged(uid, damageable);
        }

        /// <summary>
        ///     If the damage in a DamageableComponent was changed, this function should be called.
        /// </summary>
        /// <remarks>
        ///     This updates cached damage information, flags the component as dirty, and raises a damage changed event.
        ///     The damage changed event is used by other systems, such as damage thresholds.
        /// </remarks>
        public void DamageChanged(EntityUid uid, DamageableComponent component, DamageSpecifier? damageDelta = null,
            bool interruptsDoAfters = true, EntityUid? origin = null, bool forcedRefresh = false) // Offbrand
        {
            component.Damage.GetDamagePerGroup(_prototypeManager, component.DamagePerGroup);
            component.TotalDamage = component.Damage.GetTotal();
            Dirty(uid, component);

            if (_appearanceQuery.TryGetComponent(uid, out var appearance) && damageDelta != null)
            {
                var data = new DamageVisualizerGroupData(component.DamagePerGroup.Keys.ToList());
                _appearance.SetData(uid, DamageVisualizerKeys.DamageUpdateGroups, data, appearance);
            }
<<<<<<< HEAD
            RaiseLocalEvent(uid, new DamageChangedEvent(component, damageDelta, interruptsDoAfters, origin, forcedRefresh)); // Offbrand
=======

            // TODO DAMAGE
            // byref struct event.
            RaiseLocalEvent(uid, new DamageChangedEvent(component, damageDelta, interruptsDoAfters, origin));
>>>>>>> 974759ba
        }

        /// <summary>
        ///     Applies damage specified via a <see cref="DamageSpecifier"/>.
        /// </summary>
        /// <remarks>
        ///     <see cref="DamageSpecifier"/> is effectively just a dictionary of damage types and damage values. This
        ///     function just applies the container's resistances (unless otherwise specified) and then changes the
        ///     stored damage data. Division of group damage into types is managed by <see cref="DamageSpecifier"/>.
        /// </remarks>
        /// <returns>
        ///     Returns a <see cref="DamageSpecifier"/> with information about the actual damage changes. This will be
        ///     null if the user had no applicable components that can take damage.
        /// </returns>
<<<<<<< HEAD
        public DamageSpecifier? TryChangeDamage(EntityUid? uid, DamageSpecifier damage, bool ignoreResistances = false,
            bool interruptsDoAfters = true, DamageableComponent? damageable = null, EntityUid? origin = null, bool forceRefresh = false) // Offbrand
=======
        /// <param name="ignoreResistances">If true, this will ignore the entity's damage modifier (<see cref="DamageableComponent.DamageModifierSetId"/> and skip raising a <see cref="DamageModifyEvent"/>.</param>
        /// <param name="interruptsDoAfters">Whether the damage should cancel any damage sensitive do-afters</param>
        /// <param name="origin">The entity that is causing this damage</param>
        /// <param name="ignoreGlobalModifiers">If true, this will skip over applying the universal damage modifiers (see <see cref="ApplyUniversalAllModifiers"/>).</param>
        /// <returns></returns>
        public DamageSpecifier? TryChangeDamage(
            EntityUid? uid,
            DamageSpecifier damage,
            bool ignoreResistances = false,
            bool interruptsDoAfters = true,
            DamageableComponent? damageable = null,
            EntityUid? origin = null,
            bool ignoreGlobalModifiers = false)
>>>>>>> 974759ba
        {
            if (!uid.HasValue || !_damageableQuery.Resolve(uid.Value, ref damageable, false))
            {
                // TODO BODY SYSTEM pass damage onto body system
                // BOBBY WHEN?
                return null;
            }

            if (damage.Empty && !forceRefresh) // Offbrand
            {
                return damage;
            }

            var before = new BeforeDamageChangedEvent(damage, origin);
            RaiseLocalEvent(uid.Value, ref before);

            if (before.Cancelled)
                return null;

            // Apply resistances
            if (!ignoreResistances)
            {
                if (damageable.DamageModifierSetId != null &&
                    _prototypeManager.Resolve(damageable.DamageModifierSetId, out var modifierSet))
                {
                    damage = DamageSpecifier.ApplyModifierSet(damage, modifierSet);
                }

                // TODO DAMAGE
                // byref struct event.
                var ev = new DamageModifyEvent(damage, origin);
                RaiseLocalEvent(uid.Value, ev);
                damage = ev.Damage;

                if (damage.Empty)
                {
                    return damage;
                }
            }

            if (!ignoreGlobalModifiers)
                damage = ApplyUniversalAllModifiers(damage);

<<<<<<< HEAD
            // Begin Offbrand
            var beforeCommit = new Content.Shared._Offbrand.Wounds.BeforeDamageCommitEvent(damage);
            RaiseLocalEvent(uid.Value, ref beforeCommit);
            damage = beforeCommit.Damage;
            // End Offbrand

            // TODO DAMAGE PERFORMANCE
            // Consider using a local private field instead of creating a new dictionary here.
            // Would need to check that nothing ever tries to cache the delta.
=======
>>>>>>> 974759ba
            var delta = new DamageSpecifier();
            delta.DamageDict.EnsureCapacity(damage.DamageDict.Count);

            var dict = damageable.Damage.DamageDict;
            foreach (var (type, value) in damage.DamageDict)
            {
                // CollectionsMarshal my beloved.
                if (!dict.TryGetValue(type, out var oldValue))
                    continue;

                var newValue = FixedPoint2.Max(FixedPoint2.Zero, oldValue + value);
                if (newValue == oldValue)
                    continue;

                dict[type] = newValue;
                delta.DamageDict[type] = newValue - oldValue;
            }

            if (delta.DamageDict.Count > 0)
                DamageChanged(uid.Value, damageable, delta, interruptsDoAfters, origin, forceRefresh); // Offbrand

            return delta;
        }

        /// <summary>
        /// Applies the two univeral "All" modifiers, if set.
        /// Individual damage source modifiers are set in their respective code.
        /// </summary>
        /// <param name="damage">The damage to be changed.</param>
        public DamageSpecifier ApplyUniversalAllModifiers(DamageSpecifier damage)
        {
            // Checks for changes first since they're unlikely in normal play.
            if (UniversalAllDamageModifier == 1f && UniversalAllHealModifier == 1f)
                return damage;

            foreach (var (key, value) in damage.DamageDict)
            {
                if (value == 0)
                    continue;

                if (value > 0)
                {
                    damage.DamageDict[key] *= UniversalAllDamageModifier;
                    continue;
                }

                if (value < 0)
                {
                    damage.DamageDict[key] *= UniversalAllHealModifier;
                }
            }

            return damage;
        }

        /// <summary>
        ///     Sets all damage types supported by a <see cref="DamageableComponent"/> to the specified value.
        /// </summary>
        /// <remakrs>
        ///     Does nothing If the given damage value is negative.
        /// </remakrs>
        public void SetAllDamage(EntityUid uid, DamageableComponent component, FixedPoint2 newValue)
        {
            if (newValue < 0)
            {
                // invalid value
                return;
            }

            foreach (var type in component.Damage.DamageDict.Keys)
            {
                component.Damage.DamageDict[type] = newValue;
            }

            // Setting damage does not count as 'dealing' damage, even if it is set to a larger value, so we pass an
            // empty damage delta.
            DamageChanged(uid, component, new DamageSpecifier());
        }

        public void SetDamageModifierSetId(EntityUid uid, string? damageModifierSetId, DamageableComponent? comp = null)
        {
            if (!_damageableQuery.Resolve(uid, ref comp))
                return;

            comp.DamageModifierSetId = damageModifierSetId;
            Dirty(uid, comp);
        }

        private void DamageableGetState(EntityUid uid, DamageableComponent component, ref ComponentGetState args)
        {
            if (_netMan.IsServer)
            {
                args.State = new DamageableComponentState(component.Damage.DamageDict, component.DamageContainerID, component.DamageModifierSetId, component.HealthBarThreshold);
            }
            else
            {
                // avoid mispredicting damage on newly spawned entities.
                args.State = new DamageableComponentState(component.Damage.DamageDict.ShallowClone(), component.DamageContainerID, component.DamageModifierSetId, component.HealthBarThreshold);
            }
        }

        private void OnIrradiated(EntityUid uid, DamageableComponent component, OnIrradiatedEvent args)
        {
            var damageValue = FixedPoint2.New(args.TotalRads);

            // Radiation should really just be a damage group instead of a list of types.
            DamageSpecifier damage = new();
            foreach (var typeId in component.RadiationDamageTypeIDs)
            {
                damage.DamageDict.Add(typeId, damageValue);
            }

            TryChangeDamage(uid, damage, interruptsDoAfters: false, origin: args.Origin);
        }

        private void OnRejuvenate(EntityUid uid, DamageableComponent component, RejuvenateEvent args)
        {
            Log.Debug("rejuvenate damage");
            TryComp<MobThresholdsComponent>(uid, out var thresholds);
            _mobThreshold.SetAllowRevives(uid, true, thresholds); // do this so that the state changes when we set the damage
            SetAllDamage(uid, component, 0);
            _mobThreshold.SetAllowRevives(uid, false, thresholds);
        }

        private void DamageableHandleState(EntityUid uid, DamageableComponent component, ref ComponentHandleState args)
        {
            if (args.Current is not DamageableComponentState state)
            {
                return;
            }

            component.DamageContainerID = state.DamageContainerId;
            component.DamageModifierSetId = state.ModifierSetId;
            component.HealthBarThreshold = state.HealthBarThreshold;

            // Has the damage actually changed?
            DamageSpecifier newDamage = new() { DamageDict = new(state.DamageDict) };
            var delta = newDamage - component.Damage;
            delta.TrimZeros();

            if (!delta.Empty)
            {
                component.Damage = newDamage;
                DamageChanged(uid, component, delta);
            }
        }
    }

    /// <summary>
    ///     Raised before damage is done, so stuff can cancel it if necessary.
    /// </summary>
    [ByRefEvent]
    public record struct BeforeDamageChangedEvent(DamageSpecifier Damage, EntityUid? Origin = null, bool Cancelled = false);

    /// <summary>
    ///     Raised on an entity when damage is about to be dealt,
    ///     in case anything else needs to modify it other than the base
    ///     damageable component.
    ///
    ///     For example, armor.
    /// </summary>
    public sealed class DamageModifyEvent : EntityEventArgs, IInventoryRelayEvent
    {
        // Whenever locational damage is a thing, this should just check only that bit of armour.
        public SlotFlags TargetSlots { get; } = ~SlotFlags.POCKET;

        public readonly DamageSpecifier OriginalDamage;
        public DamageSpecifier Damage;
        public EntityUid? Origin;

        public DamageModifyEvent(DamageSpecifier damage, EntityUid? origin = null)
        {
            OriginalDamage = damage;
            Damage = damage;
            Origin = origin;
        }
    }

    public sealed class DamageChangedEvent : EntityEventArgs
    {
        /// <summary>
        ///     This is the component whose damage was changed.
        /// </summary>
        /// <remarks>
        ///     Given that nearly every component that cares about a change in the damage, needs to know the
        ///     current damage values, directly passing this information prevents a lot of duplicate
        ///     Owner.TryGetComponent() calls.
        /// </remarks>
        public readonly DamageableComponent Damageable;

        /// <summary>
        ///     The amount by which the damage has changed. If the damage was set directly to some number, this will be
        ///     null.
        /// </summary>
        public readonly DamageSpecifier? DamageDelta;

        /// <summary>
        ///     Was any of the damage change dealing damage, or was it all healing?
        /// </summary>
        public readonly bool DamageIncreased;

        /// <summary>
        ///     Does this event interrupt DoAfters?
        ///     Note: As provided in the constructor, this *does not* account for DamageIncreased.
        ///     As written into the event, this *does* account for DamageIncreased.
        /// </summary>
        public readonly bool InterruptsDoAfters;

        /// <summary>
        ///     Contains the entity which caused the change in damage, if any was responsible.
        /// </summary>
        public readonly EntityUid? Origin;

        // Offbrand
        /// <summary>
        /// If this damage changed happened as part of a forced refresh
        /// </summary>
        public readonly bool ForcedRefresh;

        public DamageChangedEvent(DamageableComponent damageable, DamageSpecifier? damageDelta, bool interruptsDoAfters, EntityUid? origin, bool forcedRefresh) // Offbrand
        {
            Damageable = damageable;
            DamageDelta = damageDelta;
            Origin = origin;
            ForcedRefresh = forcedRefresh; // Offbrand

            if (DamageDelta == null)
                return;

            foreach (var damageChange in DamageDelta.DamageDict.Values)
            {
                if (damageChange > 0)
                {
                    DamageIncreased = true;
                    break;
                }
            }
            InterruptsDoAfters = interruptsDoAfters && DamageIncreased;
        }
    }
}<|MERGE_RESOLUTION|>--- conflicted
+++ resolved
@@ -160,14 +160,10 @@
                 var data = new DamageVisualizerGroupData(component.DamagePerGroup.Keys.ToList());
                 _appearance.SetData(uid, DamageVisualizerKeys.DamageUpdateGroups, data, appearance);
             }
-<<<<<<< HEAD
-            RaiseLocalEvent(uid, new DamageChangedEvent(component, damageDelta, interruptsDoAfters, origin, forcedRefresh)); // Offbrand
-=======
 
             // TODO DAMAGE
             // byref struct event.
-            RaiseLocalEvent(uid, new DamageChangedEvent(component, damageDelta, interruptsDoAfters, origin));
->>>>>>> 974759ba
+            RaiseLocalEvent(uid, new DamageChangedEvent(component, damageDelta, interruptsDoAfters, origin, forcedRefresh)); // Offbrand
         }
 
         /// <summary>
@@ -182,10 +178,6 @@
         ///     Returns a <see cref="DamageSpecifier"/> with information about the actual damage changes. This will be
         ///     null if the user had no applicable components that can take damage.
         /// </returns>
-<<<<<<< HEAD
-        public DamageSpecifier? TryChangeDamage(EntityUid? uid, DamageSpecifier damage, bool ignoreResistances = false,
-            bool interruptsDoAfters = true, DamageableComponent? damageable = null, EntityUid? origin = null, bool forceRefresh = false) // Offbrand
-=======
         /// <param name="ignoreResistances">If true, this will ignore the entity's damage modifier (<see cref="DamageableComponent.DamageModifierSetId"/> and skip raising a <see cref="DamageModifyEvent"/>.</param>
         /// <param name="interruptsDoAfters">Whether the damage should cancel any damage sensitive do-afters</param>
         /// <param name="origin">The entity that is causing this damage</param>
@@ -198,8 +190,8 @@
             bool interruptsDoAfters = true,
             DamageableComponent? damageable = null,
             EntityUid? origin = null,
-            bool ignoreGlobalModifiers = false)
->>>>>>> 974759ba
+            bool ignoreGlobalModifiers = false,
+            bool forceRefresh = false) // Offbrand
         {
             if (!uid.HasValue || !_damageableQuery.Resolve(uid.Value, ref damageable, false))
             {
@@ -243,18 +235,12 @@
             if (!ignoreGlobalModifiers)
                 damage = ApplyUniversalAllModifiers(damage);
 
-<<<<<<< HEAD
             // Begin Offbrand
             var beforeCommit = new Content.Shared._Offbrand.Wounds.BeforeDamageCommitEvent(damage);
             RaiseLocalEvent(uid.Value, ref beforeCommit);
             damage = beforeCommit.Damage;
             // End Offbrand
 
-            // TODO DAMAGE PERFORMANCE
-            // Consider using a local private field instead of creating a new dictionary here.
-            // Would need to check that nothing ever tries to cache the delta.
-=======
->>>>>>> 974759ba
             var delta = new DamageSpecifier();
             delta.DamageDict.EnsureCapacity(damage.DamageDict.Count);
 
