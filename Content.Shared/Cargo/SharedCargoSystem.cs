using System.Linq;
using Content.Shared.Cargo.Components;
using Content.Shared.Cargo.Prototypes;
using Robust.Shared.Prototypes;
using Robust.Shared.Serialization;
using Robust.Shared.Timing;
using Robust.Shared.Utility;

namespace Content.Shared.Cargo;

public abstract class SharedCargoSystem : EntitySystem
{
    [Dependency] protected readonly IGameTiming Timing = default!;

    public override void Initialize()
    {
        base.Initialize();

        SubscribeLocalEvent<StationBankAccountComponent, MapInitEvent>(OnMapInit);
    }

    private void OnMapInit(Entity<StationBankAccountComponent> ent, ref MapInitEvent args)
    {
        ent.Comp.NextIncomeTime = Timing.CurTime + ent.Comp.IncomeDelay;
        Dirty(ent);
    }

    /// <summary>
    /// For a given station, retrieves the balance in a specific account.
    /// </summary>
    public int GetBalanceFromAccount(Entity<StationBankAccountComponent?> station, ProtoId<CargoAccountPrototype> account)
    {
        if (!Resolve(station, ref station.Comp))
            return 0;

        return station.Comp.Accounts.GetValueOrDefault(account);
    }

    /// <summary>
    /// For a station, creates a distribution between one "primary" account and the other accounts.
    /// The primary account receives the majority cut specified, with the remaining accounts getting cuts
    /// distributed through the remaining amount, based on <see cref="StationBankAccountComponent.RevenueDistribution"/>
    /// </summary>
    public Dictionary<ProtoId<CargoAccountPrototype>, double> CreateAccountDistribution(
        ProtoId<CargoAccountPrototype> primary,
        StationBankAccountComponent stationBank,
        double primaryCut = 1.0)
    {
        var distribution = new Dictionary<ProtoId<CargoAccountPrototype>, double>
        {
            { primary, primaryCut }
        };
        var remaining = 1.0 - primaryCut;

        var allAccountPercentages = new Dictionary<ProtoId<CargoAccountPrototype>, double>(stationBank.RevenueDistribution);
        allAccountPercentages.Remove(primary);
        var weightsSum = allAccountPercentages.Values.Sum();

        foreach (var (account, percentage) in allAccountPercentages)
        {
<<<<<<< HEAD
            var existing = distribution.GetOrNew(account);
            distribution[account] = existing + remaining * percentage;
=======
            var adjustedPercentage = percentage / weightsSum;

            distribution.Add(account, remaining * adjustedPercentage);
>>>>>>> 11458868
        }
        return distribution;
    }
}

[NetSerializable, Serializable]
public enum CargoConsoleUiKey : byte
{
    Orders,
    Bounty,
    Shuttle,
    Telepad
}

[NetSerializable, Serializable]
public enum CargoPalletConsoleUiKey : byte
{
    Sale
}

[Serializable, NetSerializable]
public enum CargoTelepadState : byte
{
    Unpowered,
    Idle,
    Teleporting,
};

[Serializable, NetSerializable]
public enum CargoTelepadVisuals : byte
{
    State,
};<|MERGE_RESOLUTION|>--- conflicted
+++ resolved
@@ -58,14 +58,9 @@
 
         foreach (var (account, percentage) in allAccountPercentages)
         {
-<<<<<<< HEAD
-            var existing = distribution.GetOrNew(account);
-            distribution[account] = existing + remaining * percentage;
-=======
             var adjustedPercentage = percentage / weightsSum;
 
             distribution.Add(account, remaining * adjustedPercentage);
->>>>>>> 11458868
         }
         return distribution;
     }
