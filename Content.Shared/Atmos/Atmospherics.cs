--- conflicted
+++ resolved
@@ -320,12 +320,7 @@
         ///     (The pressure threshold is so low that it doesn't make sense to do any calculations,
         ///     so it just applies this flat value).
         /// </summary>
-<<<<<<< HEAD
-        // Original value is 4, buff back when we have proper ways for players to deal with breaches.
-        public const int LowPressureDamage = 4; // Moffstation change - Revert to original value for a better MRP experience
-=======
         public const int LowPressureDamage = 4;
->>>>>>> b1e6a0f2
 
         public const float WindowHeatTransferCoefficient = 0.1f;
 
