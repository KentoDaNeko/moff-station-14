using Content.Shared.Actions;
using Content.Shared.Whitelist;
using Robust.Shared.GameStates;
using Robust.Shared.Prototypes;

namespace Content.Shared.Implants.Components;

/// <summary>
/// Subdermal implants get stored in a container on an entity and grant the entity special actions
/// The actions can be activated via an action, a passive ability (ie tracking), or a reactive ability (ie on death) or some sort of combination
/// They're added and removed with implanters
/// </summary>
[RegisterComponent, NetworkedComponent, AutoGenerateComponentState]
public sealed partial class SubdermalImplantComponent : Component
{
    /// <summary>
    /// Used where you want the implant to grant the owner an instant action.
    /// </summary>
    [DataField]
    public EntProtoId? ImplantAction;

    /// <summary>
    /// The provided action entity.
    /// </summary>
    [DataField, AutoNetworkedField]
    public EntityUid? Action;

    /// <summary>
    /// Components to add/remove to the implantee when the implant is injected/extracted.
    /// </summary>
    [DataField]
    public ComponentRegistry ImplantComponents = new();

    /// <summary>
    /// The entity this implant is inside
    /// </summary>
    [ViewVariables, AutoNetworkedField]
    public EntityUid? ImplantedEntity;

    /// <summary>
    /// Should this implant be removeable?
    /// </summary>
    [DataField, AutoNetworkedField]
    public bool Permanent = false;

    /// <summary>
    /// Target whitelist for this implant specifically.
    /// Only checked if the implanter allows implanting on the target to begin with.
    /// </summary>
    [DataField]
    public EntityWhitelist? Whitelist;

    /// <summary>
    /// Target blacklist for this implant specifically.
    /// Only checked if the implanter allows implanting on the target to begin with.
    /// </summary>
    [DataField]
    public EntityWhitelist? Blacklist;

    /// <summary>
    /// If set, this ProtoId is used when attempting to draw the implant instead.
    /// Useful if the implant is a child to another implant and you don't want to differentiate between them when drawing.
    /// </summary>
    [DataField]
    public EntProtoId? DrawableProtoIdOverride;
}

/// <summary>
/// Used for opening the storage implant via action.
/// </summary>
<<<<<<< HEAD
public sealed partial class OpenStorageImplantEvent : InstantActionEvent
{

}
=======
/// <remarks>
/// TODO: Delete this and just add a ToggleUIOnTriggerComponent
/// </remarks>
public sealed partial class OpenStorageImplantEvent : InstantActionEvent;
>>>>>>> 9880648f

/// <summary>
/// Used for triggering trigger events on the implant via action
/// </summary>
public sealed partial class ActivateImplantEvent : InstantActionEvent;

/// <summary>
/// Used for opening the uplink implant via action.
/// </summary>
<<<<<<< HEAD
public sealed partial class OpenUplinkImplantEvent : InstantActionEvent
{

}
=======
/// <remarks>
/// TODO: Delete this and just add a ToggleUIOnTriggerComponent
/// </remarks>
public sealed partial class OpenUplinkImplantEvent : InstantActionEvent;
>>>>>>> 9880648f
<|MERGE_RESOLUTION|>--- conflicted
+++ resolved
@@ -68,17 +68,10 @@
 /// <summary>
 /// Used for opening the storage implant via action.
 /// </summary>
-<<<<<<< HEAD
-public sealed partial class OpenStorageImplantEvent : InstantActionEvent
-{
-
-}
-=======
 /// <remarks>
 /// TODO: Delete this and just add a ToggleUIOnTriggerComponent
 /// </remarks>
 public sealed partial class OpenStorageImplantEvent : InstantActionEvent;
->>>>>>> 9880648f
 
 /// <summary>
 /// Used for triggering trigger events on the implant via action
@@ -88,14 +81,7 @@
 /// <summary>
 /// Used for opening the uplink implant via action.
 /// </summary>
-<<<<<<< HEAD
-public sealed partial class OpenUplinkImplantEvent : InstantActionEvent
-{
-
-}
-=======
 /// <remarks>
 /// TODO: Delete this and just add a ToggleUIOnTriggerComponent
 /// </remarks>
-public sealed partial class OpenUplinkImplantEvent : InstantActionEvent;
->>>>>>> 9880648f
+public sealed partial class OpenUplinkImplantEvent : InstantActionEvent;