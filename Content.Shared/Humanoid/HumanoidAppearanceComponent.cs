using Content.Shared.DisplacementMap;
using Content.Shared.Humanoid.Markings;
using Content.Shared.Humanoid.Prototypes;
using Content.Shared.Inventory;
using Robust.Shared.Enums;
using Robust.Shared.GameStates;
using Robust.Shared.Prototypes;
using Robust.Shared.Serialization;
using Robust.Shared.Utility;

namespace Content.Shared.Humanoid;

[NetworkedComponent, RegisterComponent, AutoGenerateComponentState(true)]
public sealed partial class HumanoidAppearanceComponent : Component
{
    public MarkingSet ClientOldMarkings = new();

    [DataField, AutoNetworkedField]
    public MarkingSet MarkingSet = new();

    [DataField]
    public Dictionary<HumanoidVisualLayers, HumanoidSpeciesSpriteLayer> BaseLayers = new();

    [DataField, AutoNetworkedField]
    public HashSet<HumanoidVisualLayers> PermanentlyHidden = new();

    // Couldn't these be somewhere else?

    [DataField, AutoNetworkedField]
    public Gender Gender;

    [DataField, AutoNetworkedField]
    public int Age = 18;

    /// <summary>
    ///     Any custom base layers this humanoid might have. See:
    ///     limb transplants (potentially), robotic arms, etc.
    ///     Stored on the server, this is merged in the client into
    ///     all layer settings.
    /// </summary>
    [DataField, AutoNetworkedField]
    public Dictionary<HumanoidVisualLayers, CustomBaseLayerInfo> CustomBaseLayers = new();

    /// <summary>
    ///     Current species. Dictates things like base body sprites,
    ///     base humanoid to spawn, etc.
    /// </summary>
    [DataField(required: true), AutoNetworkedField]
    public ProtoId<SpeciesPrototype> Species { get; set; }

    /// <summary>
    ///     The initial profile and base layers to apply to this humanoid.
    /// </summary>
    [DataField]
    public ProtoId<HumanoidProfilePrototype>? Initial { get; private set; }

    /// <summary>
    ///     Skin color of this humanoid.
    /// </summary>
    [DataField, AutoNetworkedField]
    public Color SkinColor { get; set; } = Color.FromHex("#C0967F");

    /// <summary>
    ///     A map of the visual layers currently hidden to the equipment
    ///     slots that are currently hiding them. This will affect the base
    ///     sprite on this humanoid layer, and any markings that sit above it.
    /// </summary>
    [DataField, AutoNetworkedField]
    public Dictionary<HumanoidVisualLayers, SlotFlags> HiddenLayers = new();

    [DataField, AutoNetworkedField]
    public Sex Sex = Sex.Male;

    [DataField, AutoNetworkedField]
    public Color EyeColor = Color.Brown;

    /// <summary>
    ///     Hair color of this humanoid. Used to avoid looping through all markings
    /// </summary>
    [ViewVariables(VVAccess.ReadOnly)]
    public Color? CachedHairColor;

    /// <summary>
    ///     Facial Hair color of this humanoid. Used to avoid looping through all markings
    /// </summary>
    [ViewVariables(VVAccess.ReadOnly)]
    public Color? CachedFacialHairColor;

    /// <summary>
    ///     Which layers of this humanoid that should be hidden on equipping a corresponding item..
    /// </summary>
    [DataField]
    public HashSet<HumanoidVisualLayers> HideLayersOnEquip = [HumanoidVisualLayers.Hair];

    /// <summary>
    ///     Which markings the humanoid defaults to when nudity is toggled off.
    /// </summary>
    [DataField]
    public ProtoId<MarkingPrototype>? UndergarmentTop = new ProtoId<MarkingPrototype>("UndergarmentTopTanktop");

    [DataField]
    public ProtoId<MarkingPrototype>? UndergarmentBottom = new ProtoId<MarkingPrototype>("UndergarmentBottomBoxers");

<<<<<<< HEAD
    // Moffstation Start - CD Height
    /// <summary>
    ///     The height of this humanoid.
    /// </summary>
    [DataField, AutoNetworkedField]
    public float Height = 1f;
    // Moffstation End
=======
    /// <summary>
    ///     The displacement maps that will be applied to specific layers of the humanoid.
    /// </summary>
    [DataField]
    public Dictionary<HumanoidVisualLayers, DisplacementData> MarkingsDisplacement = new();
>>>>>>> aaf3db8f
}

[DataDefinition]
[Serializable, NetSerializable]
public readonly partial struct CustomBaseLayerInfo
{
    public CustomBaseLayerInfo(string? id, Color? color = null)
    {
        DebugTools.Assert(id == null || IoCManager.Resolve<IPrototypeManager>().HasIndex<HumanoidSpeciesSpriteLayer>(id));
        Id = id;
        Color = color;
    }

    /// <summary>
    ///     ID of this custom base layer. Must be a <see cref="HumanoidSpeciesSpriteLayer"/>.
    /// </summary>
    [DataField]
    public ProtoId<HumanoidSpeciesSpriteLayer>? Id { get; init; }

    /// <summary>
    ///     Color of this custom base layer. Null implies skin colour if the corresponding <see cref="HumanoidSpeciesSpriteLayer"/> is set to match skin.
    /// </summary>
    [DataField]
    public Color? Color { get; init; }
}<|MERGE_RESOLUTION|>--- conflicted
+++ resolved
@@ -101,7 +101,12 @@
     [DataField]
     public ProtoId<MarkingPrototype>? UndergarmentBottom = new ProtoId<MarkingPrototype>("UndergarmentBottomBoxers");
 
-<<<<<<< HEAD
+    /// <summary>
+    ///     The displacement maps that will be applied to specific layers of the humanoid.
+    /// </summary>
+    [DataField]
+    public Dictionary<HumanoidVisualLayers, DisplacementData> MarkingsDisplacement = new();
+
     // Moffstation Start - CD Height
     /// <summary>
     ///     The height of this humanoid.
@@ -109,13 +114,6 @@
     [DataField, AutoNetworkedField]
     public float Height = 1f;
     // Moffstation End
-=======
-    /// <summary>
-    ///     The displacement maps that will be applied to specific layers of the humanoid.
-    /// </summary>
-    [DataField]
-    public Dictionary<HumanoidVisualLayers, DisplacementData> MarkingsDisplacement = new();
->>>>>>> aaf3db8f
 }
 
 [DataDefinition]
