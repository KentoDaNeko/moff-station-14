using Content.Server.Stunnable.Components;
using Content.Shared.Movement.Systems;
using JetBrains.Annotations;
using Content.Shared.Throwing;
using Robust.Shared.Physics.Events;

namespace Content.Server.Stunnable.Systems;

[UsedImplicitly]
internal sealed class StunOnCollideSystem : EntitySystem
{
    [Dependency] private readonly StunSystem _stunSystem = default!;
    [Dependency] private readonly MovementModStatusSystem _movementMod = default!;

    public override void Initialize()
    {
        base.Initialize();

        SubscribeLocalEvent<StunOnCollideComponent, StartCollideEvent>(HandleCollide);
        SubscribeLocalEvent<StunOnCollideComponent, ThrowDoHitEvent>(HandleThrow);
    }

    private void TryDoCollideStun(Entity<StunOnCollideComponent> ent, EntityUid target)
    {
<<<<<<< HEAD
        _stunSystem.TryKnockdown(target, ent.Comp.KnockdownAmount, ent.Comp.Refresh, ent.Comp.AutoStand, ent.Comp.Drop);
=======
        _stunSystem.TryKnockdown(target, ent.Comp.KnockdownAmount, ent.Comp.Refresh, ent.Comp.AutoStand, ent.Comp.Drop, true);
>>>>>>> 9880648f

        if (ent.Comp.Refresh)
        {
            _stunSystem.TryUpdateStunDuration(target, ent.Comp.StunAmount);
            _movementMod.TryUpdateMovementSpeedModDuration(
                target,
                MovementModStatusSystem.TaserSlowdown,
                ent.Comp.SlowdownAmount,
                ent.Comp.WalkSpeedModifier,
                ent.Comp.SprintSpeedModifier
            );
        }
        else
        {
            _stunSystem.TryAddStunDuration(target, ent.Comp.StunAmount);
            _movementMod.TryAddMovementSpeedModDuration(
                target,
                MovementModStatusSystem.TaserSlowdown,
                ent.Comp.SlowdownAmount,
                ent.Comp.WalkSpeedModifier,
                ent.Comp.SprintSpeedModifier
            );
        }
    }

    private void HandleCollide(Entity<StunOnCollideComponent> ent, ref StartCollideEvent args)
    {
        if (args.OurFixtureId != ent.Comp.FixtureID)
            return;

        TryDoCollideStun(ent, args.OtherEntity);
    }

    private void HandleThrow(Entity<StunOnCollideComponent> ent, ref ThrowDoHitEvent args)
    {
        TryDoCollideStun(ent, args.Target);
    }
}<|MERGE_RESOLUTION|>--- conflicted
+++ resolved
@@ -22,11 +22,7 @@
 
     private void TryDoCollideStun(Entity<StunOnCollideComponent> ent, EntityUid target)
     {
-<<<<<<< HEAD
-        _stunSystem.TryKnockdown(target, ent.Comp.KnockdownAmount, ent.Comp.Refresh, ent.Comp.AutoStand, ent.Comp.Drop);
-=======
         _stunSystem.TryKnockdown(target, ent.Comp.KnockdownAmount, ent.Comp.Refresh, ent.Comp.AutoStand, ent.Comp.Drop, true);
->>>>>>> 9880648f
 
         if (ent.Comp.Refresh)
         {
