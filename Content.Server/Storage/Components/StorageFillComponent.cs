--- conflicted
+++ resolved
@@ -48,19 +48,18 @@
                     continue;
                 }
 
+				var entMan = IoCManager.Resolve<IEntityManager>();
+				var transform = entMan.GetComponent<TransformComponent>(Owner);
+
                 for (var i = 0; i < storageItem.Amount; i++)
                 {
-<<<<<<< HEAD
-                    storage.Insert(
-                        IoCManager.Resolve<IEntityManager>().SpawnEntity(storageItem.PrototypeId, IoCManager.Resolve<IEntityManager>().GetComponent<TransformComponent>(Owner).Coordinates));
-=======
-                    var ent = Owner.EntityManager.SpawnEntity(storageItem.PrototypeId, Owner.Transform.Coordinates);
+
+                    var ent = entMan.SpawnEntity(storageItem.PrototypeId, transform.Coordinates);
 
                     if (storage.Insert(ent)) continue;
 
                     Logger.ErrorS("storage", $"Tried to StorageFill {storageItem.PrototypeId} inside {Owner} but can't.");
-                    Owner.EntityManager.DeleteEntity(ent);
->>>>>>> bd8acc5b
+                    entMan.DeleteEntity(ent);
                 }
 
                 if (!string.IsNullOrEmpty(storageItem.GroupId)) alreadySpawnedGroups.Add(storageItem.GroupId);
