using System.Linq;
using Content.Shared.GameTicking;
using Content.Server.Station.Components;
using Robust.Shared.Network;
using Robust.Shared.Player;
using System.Text;

namespace Content.Server.GameTicking
{
    public sealed partial class GameTicker
    {
        [ViewVariables]
        private readonly Dictionary<NetUserId, PlayerGameStatus> _playerGameStatuses = new();

        [ViewVariables]
        private TimeSpan _roundStartTime;

        /// <summary>
        /// How long before RoundStartTime do we load maps.
        /// </summary>
        [ViewVariables]
        public TimeSpan RoundPreloadTime { get; } = TimeSpan.FromSeconds(15);

        [ViewVariables]
        private TimeSpan _pauseTime;

        [ViewVariables]
        public new bool Paused { get; set; }

        [ViewVariables]
        private bool _roundStartCountdownHasNotStartedYetDueToNoPlayers;

        /// <summary>
        /// The game status of a players user Id. May contain disconnected players
        /// </summary>
        public IReadOnlyDictionary<NetUserId, PlayerGameStatus> PlayerGameStatuses => _playerGameStatuses;

        public void UpdateInfoText()
        {
            RaiseNetworkEvent(GetInfoMsg(), Filter.Empty().AddPlayers(_playerManager.NetworkedSessions));
        }

        private string GetInfoText()
        {
            var preset = CurrentPreset ?? Preset;
            if (preset == null)
            {
                return string.Empty;
            }

            var playerCount = $"{_playerManager.PlayerCount}";
            var readyCount = _playerGameStatuses.Values.Count(x => x == PlayerGameStatus.ReadyToPlay);

            var stationNames = new StringBuilder();
            var query =
                EntityQueryEnumerator<StationJobsComponent, StationSpawningComponent, MetaDataComponent>();

            var foundOne = false;

            while (query.MoveNext(out _, out _, out var meta))
            {
                foundOne = true;
                if (stationNames.Length > 0)
                    stationNames.Append('\n');

                stationNames.Append(meta.EntityName);
            }

            if (!foundOne)
            {
                stationNames.Append(_gameMapManager.GetSelectedMap()?.MapName ??
                                    Loc.GetString("game-ticker-no-map-selected"));
            }

            var gmTitle = (Decoy == null) ? Loc.GetString(preset.ModeTitle) : Loc.GetString(Decoy.ModeTitle);
            var desc = (Decoy == null) ? Loc.GetString(preset.Description) : Loc.GetString(Decoy.Description);
            return Loc.GetString(
                RunLevel == GameRunLevel.PreRoundLobby
                    ? "game-ticker-get-info-preround-text"
                    : "game-ticker-get-info-text",
                ("roundId", RoundId),
                ("playerCount", playerCount),
                ("readyCount", readyCount),
                ("mapName", stationNames.ToString()),
                ("gmTitle", gmTitle),
                ("desc", desc));
        }

        private TickerConnectionStatusEvent GetConnectionStatusMsg()
        {
            return new TickerConnectionStatusEvent(RoundStartTimeSpan);
        }

        private TickerLobbyStatusEvent GetStatusMsg(ICommonSession session)
        {
            _playerGameStatuses.TryGetValue(session.UserId, out var status);
            return new TickerLobbyStatusEvent(RunLevel != GameRunLevel.PreRoundLobby, LobbyBackground, status == PlayerGameStatus.ReadyToPlay, _roundStartTime, RoundPreloadTime, RoundStartTimeSpan, Paused);
        }

        private void SendStatusToAll()
        {
            foreach (var player in _playerManager.Sessions)
            {
                RaiseNetworkEvent(GetStatusMsg(player), player.Channel);
            }
        }

        private TickerLobbyInfoEvent GetInfoMsg()
        {
            return new(GetInfoText());
        }

        private void UpdateLateJoinStatus()
        {
            RaiseNetworkEvent(new TickerLateJoinStatusEvent(DisallowLateJoin));
        }

        public bool PauseStart(bool pause = true)
        {
            if (Paused == pause)
            {
                return false;
            }

            Paused = pause;

            if (pause)
            {
                _pauseTime = _gameTiming.CurTime;
            }
            else // Moffstation - Remove exception for if pausetime is 0
            {
                _roundStartTime += _gameTiming.CurTime - _pauseTime;
            }

            RaiseNetworkEvent(new TickerLobbyCountdownEvent(_roundStartTime, Paused));

            _chatManager.DispatchServerAnnouncement(Loc.GetString(Paused
                ? "game-ticker-pause-start"
                : "game-ticker-pause-start-resumed"));

            return true;
        }

        public bool TogglePause()
        {
            PauseStart(!Paused);
            return Paused;
        }

        public void ToggleReadyAll(bool ready)
        {
            var status = ready ? PlayerGameStatus.ReadyToPlay : PlayerGameStatus.NotReadyToPlay;
            foreach (var playerUserId in _playerGameStatuses.Keys)
            {
                if (!_playerManager.TryGetSessionById(playerUserId, out var playerSession) || _playerGameStatuses[playerUserId] == status)  // Moffstation - Ready manifest
                    continue;
                _playerGameStatuses[playerUserId] = status; // Moffstation - Ready Manifest
                RaiseNetworkEvent(GetStatusMsg(playerSession), playerSession.Channel);
                // Moffstation - Start - Ready manifest
                var ev = new PlayerToggleReadyEvent(playerSession);
                RaiseLocalEvent(ref ev);
                // Moffstation - End
            }
        }

        public void ToggleReady(ICommonSession player, bool ready)
        {
            if (!_playerGameStatuses.ContainsKey(player.UserId))
                return;

            if (!_userDb.IsLoadComplete(player))
                return;

            if (RunLevel != GameRunLevel.PreRoundLobby)
            {
                return;
            }

<<<<<<< HEAD
            var status = ready ? PlayerGameStatus.ReadyToPlay : PlayerGameStatus.NotReadyToPlay;
            // Moffstation - Ready manifest
            // No need to update anything or raise events if the player is already (un)readied
            if (_playerGameStatuses[player.UserId] == status)
            {
                return;
            }
            // Moffstatation - End

=======
>>>>>>> bd439131
            _playerGameStatuses[player.UserId] = ready ? PlayerGameStatus.ReadyToPlay : PlayerGameStatus.NotReadyToPlay;
            RaiseNetworkEvent(GetStatusMsg(player), player.Channel);
            // Moffstation - Start - Ready Manifest
            var ev = new PlayerToggleReadyEvent(player);
            RaiseLocalEvent(ref ev);
            // Moffstation - End
            // update server info to reflect new ready count
            UpdateInfoText();
        }

        public bool UserHasJoinedGame(ICommonSession session)
            => UserHasJoinedGame(session.UserId);

        public bool UserHasJoinedGame(NetUserId userId)
            => PlayerGameStatuses.TryGetValue(userId, out var status) && status == PlayerGameStatus.JoinedGame;
    }

    // Moffstation - Start - Ready Manifest
    [ByRefEvent]
    public record struct PlayerToggleReadyEvent(ICommonSession PlayerSession);
    // Moffstation - End
}<|MERGE_RESOLUTION|>--- conflicted
+++ resolved
@@ -177,9 +177,8 @@
                 return;
             }
 
-<<<<<<< HEAD
+            // Moffstation - Ready manifest
             var status = ready ? PlayerGameStatus.ReadyToPlay : PlayerGameStatus.NotReadyToPlay;
-            // Moffstation - Ready manifest
             // No need to update anything or raise events if the player is already (un)readied
             if (_playerGameStatuses[player.UserId] == status)
             {
@@ -187,8 +186,6 @@
             }
             // Moffstatation - End
 
-=======
->>>>>>> bd439131
             _playerGameStatuses[player.UserId] = ready ? PlayerGameStatus.ReadyToPlay : PlayerGameStatus.NotReadyToPlay;
             RaiseNetworkEvent(GetStatusMsg(player), player.Channel);
             // Moffstation - Start - Ready Manifest
