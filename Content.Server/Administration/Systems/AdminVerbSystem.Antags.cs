using Content.Server._Moffstation.GameTicking.Rules.Components; // Moffstation - Added Vampires
using Content.Server._Harmony.GameTicking.Rules.Components; // Harmony
using Content.Server.Antag;
using Content.Server.GameTicking;
using Content.Server.GameTicking.Rules.Components;
using Content.Server.Zombies;
using Content.Shared.Administration;
using Content.Server.Clothing.Systems;
using Content.Shared.Database;
using Content.Shared.Humanoid;
using Content.Shared.Mind.Components;
using Content.Shared.Roles;
using Content.Shared.Verbs;
using Robust.Shared.Player;
using Robust.Shared.Prototypes;
using Robust.Shared.Utility;

namespace Content.Server.Administration.Systems;

public sealed partial class AdminVerbSystem
{
    [Dependency] private readonly AntagSelectionSystem _antag = default!;
    [Dependency] private readonly ZombieSystem _zombie = default!;
    [Dependency] private readonly GameTicker _gameTicker = default!;
    [Dependency] private readonly OutfitSystem _outfit = default!;

    private static readonly EntProtoId DefaultTraitorRule = "Traitor";
    private static readonly EntProtoId DefaultInitialInfectedRule = "Zombie";
    private static readonly EntProtoId DefaultNukeOpRule = "LoneOpsSpawn";
    private static readonly EntProtoId DefaultRevsRule = "Revolutionary";
    private static readonly EntProtoId DefaultThiefRule = "Thief";
    private static readonly ProtoId<StartingGearPrototype> PirateGearId = "PirateGear";

<<<<<<< HEAD
    [ValidatePrototypeId<EntityPrototype>]
    private const string DefaultInitialInfectedRule = "Zombie";

    [ValidatePrototypeId<EntityPrototype>]
    private const string DefaultNukeOpRule = "LoneOpsSpawn";

    [ValidatePrototypeId<EntityPrototype>]
    private const string DefaultRevsRule = "Revolutionary";

    [ValidatePrototypeId<EntityPrototype>]
    private const string DefaultThiefRule = "Thief";

    // Harmony start
    [ValidatePrototypeId<EntityPrototype>]
    private const string DefaultBloodBrotherRule = "BloodBrothers";
    // Harmony end

    [ValidatePrototypeId<StartingGearPrototype>]
    private const string PirateGearId = "PirateGear";

    // Moffstation - Start - Custom antags
    [ValidatePrototypeId<EntityPrototype>]
    private const string DefaultVampireRule = "Vampire";
    // Moffstation - End

    private readonly EntProtoId _paradoxCloneRuleId = "ParadoxCloneSpawn";
=======
    private static readonly EntProtoId ParadoxCloneRuleId = "ParadoxCloneSpawn";
>>>>>>> ecbff409

    // All antag verbs have names so invokeverb works.
    private void AddAntagVerbs(GetVerbsEvent<Verb> args)
    {
        if (!TryComp<ActorComponent>(args.User, out var actor))
            return;

        var player = actor.PlayerSession;

        if (!_adminManager.HasAdminFlag(player, AdminFlags.Fun))
            return;

        if (!HasComp<MindContainerComponent>(args.Target) || !TryComp<ActorComponent>(args.Target, out var targetActor))
            return;

        var targetPlayer = targetActor.PlayerSession;

        var traitorName = Loc.GetString("admin-verb-text-make-traitor");
        Verb traitor = new()
        {
            Text = traitorName,
            Category = VerbCategory.Antag,
            Icon = new SpriteSpecifier.Rsi(new ResPath("/Textures/Interface/Misc/job_icons.rsi"), "Syndicate"),
            Act = () =>
            {
                _antag.ForceMakeAntag<TraitorRuleComponent>(targetPlayer, DefaultTraitorRule);
            },
            Impact = LogImpact.High,
            Message = string.Join(": ", traitorName,  Loc.GetString("admin-verb-make-traitor")),
        };
        args.Verbs.Add(traitor);

        var initialInfectedName = Loc.GetString("admin-verb-text-make-initial-infected");
        Verb initialInfected = new()
        {
            Text = initialInfectedName,
            Category = VerbCategory.Antag,
            Icon = new SpriteSpecifier.Rsi(new("/Textures/Interface/Misc/job_icons.rsi"), "InitialInfected"),
            Act = () =>
            {
                _antag.ForceMakeAntag<ZombieRuleComponent>(targetPlayer, DefaultInitialInfectedRule);
            },
            Impact = LogImpact.High,
            Message = string.Join(": ", initialInfectedName, Loc.GetString("admin-verb-make-initial-infected")),
        };
        args.Verbs.Add(initialInfected);

        var zombieName = Loc.GetString("admin-verb-text-make-zombie");
        Verb zombie = new()
        {
            Text = zombieName,
            Category = VerbCategory.Antag,
            Icon = new SpriteSpecifier.Rsi(new("/Textures/Interface/Misc/job_icons.rsi"), "Zombie"),
            Act = () =>
            {
                _zombie.ZombifyEntity(args.Target);
            },
            Impact = LogImpact.High,
            Message = string.Join(": ", zombieName, Loc.GetString("admin-verb-make-zombie")),
        };
        args.Verbs.Add(zombie);

        var nukeOpName = Loc.GetString("admin-verb-text-make-nuclear-operative");
        Verb nukeOp = new()
        {
            Text = nukeOpName,
            Category = VerbCategory.Antag,
            Icon = new SpriteSpecifier.Rsi(new("/Textures/Clothing/Head/Hardsuits/syndicate.rsi"), "icon"),
            Act = () =>
            {
                _antag.ForceMakeAntag<NukeopsRuleComponent>(targetPlayer, DefaultNukeOpRule);
            },
            Impact = LogImpact.High,
            Message = string.Join(": ", nukeOpName, Loc.GetString("admin-verb-make-nuclear-operative")),
        };
        args.Verbs.Add(nukeOp);

        var pirateName = Loc.GetString("admin-verb-text-make-pirate");
        Verb pirate = new()
        {
            Text = pirateName,
            Category = VerbCategory.Antag,
            Icon = new SpriteSpecifier.Rsi(new("/Textures/Clothing/Head/Hats/pirate.rsi"), "icon"),
            Act = () =>
            {
                // pirates just get an outfit because they don't really have logic associated with them
                _outfit.SetOutfit(args.Target, PirateGearId);
            },
            Impact = LogImpact.High,
            Message = string.Join(": ", pirateName, Loc.GetString("admin-verb-make-pirate")),
        };
        args.Verbs.Add(pirate);

        var headRevName = Loc.GetString("admin-verb-text-make-head-rev");
        Verb headRev = new()
        {
            Text = headRevName,
            Category = VerbCategory.Antag,
            Icon = new SpriteSpecifier.Rsi(new("/Textures/Interface/Misc/job_icons.rsi"), "HeadRevolutionary"),
            Act = () =>
            {
                _antag.ForceMakeAntag<RevolutionaryRuleComponent>(targetPlayer, DefaultRevsRule);
            },
            Impact = LogImpact.High,
            Message = string.Join(": ", headRevName, Loc.GetString("admin-verb-make-head-rev")),
        };
        args.Verbs.Add(headRev);

        var thiefName = Loc.GetString("admin-verb-text-make-thief");
        Verb thief = new()
        {
            Text = thiefName,
            Category = VerbCategory.Antag,
            Icon = new SpriteSpecifier.Rsi(new ResPath("/Textures/Clothing/Hands/Gloves/Color/black.rsi"), "icon"),
            Act = () =>
            {
                _antag.ForceMakeAntag<ThiefRuleComponent>(targetPlayer, DefaultThiefRule);
            },
            Impact = LogImpact.High,
            Message = string.Join(": ", thiefName, Loc.GetString("admin-verb-make-thief")),
        };
        args.Verbs.Add(thief);

        var paradoxCloneName = Loc.GetString("admin-verb-text-make-paradox-clone");
        Verb paradox = new()
        {
            Text = paradoxCloneName,
            Category = VerbCategory.Antag,
            Icon = new SpriteSpecifier.Rsi(new("/Textures/Interface/Misc/job_icons.rsi"), "ParadoxClone"),
            Act = () =>
            {
                var ruleEnt = _gameTicker.AddGameRule(ParadoxCloneRuleId);

                if (!TryComp<ParadoxCloneRuleComponent>(ruleEnt, out var paradoxCloneRuleComp))
                    return;

                paradoxCloneRuleComp.OriginalBody = args.Target; // override the target player

                _gameTicker.StartGameRule(ruleEnt);
            },
            Impact = LogImpact.High,
            Message = string.Join(": ", paradoxCloneName, Loc.GetString("admin-verb-make-paradox-clone")),
        };

        if (HasComp<HumanoidAppearanceComponent>(args.Target)) // only humanoids can be cloned
            args.Verbs.Add(paradox);

        // Moffstation - Start - Added Vampire
        var vampName = Loc.GetString("admin-verb-text-make-vampire");
        Verb vampire = new()
        {
            Text = vampName,
            Category = VerbCategory.Antag,
            Icon = new SpriteSpecifier.Rsi(new ResPath("/Textures/_Moffstation/Interface/Misc/job_icons.rsi"), "Vampire"),
            Act = () =>
            {
                _antag.ForceMakeAntag<VampireRuleComponent>(targetPlayer, DefaultVampireRule);
            },
            Impact = LogImpact.High,
            Message = string.Join(": ", vampName, Loc.GetString("admin-verb-make-vampire")),
        };

        if (HasComp<HumanoidAppearanceComponent>(args.Target)) // only humanoids can be vampries
            args.Verbs.Add(vampire);
        // Moffstation - End

        // Harmony start
        var bloodBrotherName = Loc.GetString("admin-verb-text-make-blood-brother");
        Verb bloodBrother = new()
        {
            Text = bloodBrotherName,
            Category = VerbCategory.Antag,
            Icon = new SpriteSpecifier.Rsi(new("/Textures/_Harmony/Interface/Misc/job_icons.rsi"), "BloodBrother"),
            Act = () =>
            {
                _antag.ForceMakeAntag<BloodBrotherRuleComponent>(targetPlayer, DefaultBloodBrotherRule);
            },
            Impact = LogImpact.High,
            Message = string.Join(": ", bloodBrotherName, Loc.GetString("admin-verb-make-blood-brother")),
        };
        args.Verbs.Add(bloodBrother);
        // Harmony end
    }
}<|MERGE_RESOLUTION|>--- conflicted
+++ resolved
@@ -31,36 +31,15 @@
     private static readonly EntProtoId DefaultThiefRule = "Thief";
     private static readonly ProtoId<StartingGearPrototype> PirateGearId = "PirateGear";
 
-<<<<<<< HEAD
-    [ValidatePrototypeId<EntityPrototype>]
-    private const string DefaultInitialInfectedRule = "Zombie";
-
-    [ValidatePrototypeId<EntityPrototype>]
-    private const string DefaultNukeOpRule = "LoneOpsSpawn";
-
-    [ValidatePrototypeId<EntityPrototype>]
-    private const string DefaultRevsRule = "Revolutionary";
-
-    [ValidatePrototypeId<EntityPrototype>]
-    private const string DefaultThiefRule = "Thief";
+    private static readonly EntProtoId ParadoxCloneRuleId = "ParadoxCloneSpawn";
 
     // Harmony start
-    [ValidatePrototypeId<EntityPrototype>]
-    private const string DefaultBloodBrotherRule = "BloodBrothers";
+    private static readonly EntProtoId DefaultBloodBrotherRule = "BloodBrothers";
     // Harmony end
 
-    [ValidatePrototypeId<StartingGearPrototype>]
-    private const string PirateGearId = "PirateGear";
-
     // Moffstation - Start - Custom antags
-    [ValidatePrototypeId<EntityPrototype>]
-    private const string DefaultVampireRule = "Vampire";
+    private static readonly EntProtoId DefaultVampireRule = "Vampire";
     // Moffstation - End
-
-    private readonly EntProtoId _paradoxCloneRuleId = "ParadoxCloneSpawn";
-=======
-    private static readonly EntProtoId ParadoxCloneRuleId = "ParadoxCloneSpawn";
->>>>>>> ecbff409
 
     // All antag verbs have names so invokeverb works.
     private void AddAntagVerbs(GetVerbsEvent<Verb> args)
