--- conflicted
+++ resolved
@@ -8,20 +8,14 @@
 using Content.Shared.Charges.Components;
 using Content.Shared.Coordinates.Helpers;
 using Content.Shared.Database;
-<<<<<<< HEAD
-=======
 using Content.Shared.Decals;
->>>>>>> 1117cac9
 using Content.Shared.DoAfter;
 using Content.Shared.Interaction;
 using Content.Shared.SprayPainter;
 using Content.Shared.SprayPainter.Components;
 using Robust.Server.Audio;
-<<<<<<< HEAD
-=======
 using Robust.Server.GameObjects;
 using Robust.Shared.Prototypes;
->>>>>>> 1117cac9
 
 namespace Content.Server.SprayPainter;
 
@@ -36,10 +30,7 @@
     [Dependency] private readonly DecalSystem _decals = default!;
     [Dependency] private readonly AudioSystem _audio = default!;
     [Dependency] private readonly ChargesSystem _charges = default!;
-<<<<<<< HEAD
-=======
     [Dependency] private readonly TransformSystem _transform = default!;
->>>>>>> 1117cac9
 
     public override void Initialize()
     {
@@ -53,25 +44,13 @@
 
     /// <summary>
     /// Handles drawing decals when a spray painter is used to interact with the floor.
-<<<<<<< HEAD
-=======
     /// Spray painter must have decal painting enabled and enough charges of paint to paint on the floor.
->>>>>>> 1117cac9
     /// </summary>
     private void OnFloorAfterInteract(Entity<SprayPainterComponent> ent, ref AfterInteractEvent args)
     {
         if (args.Handled || !args.CanReach || args.Target != null)
             return;
 
-<<<<<<< HEAD
-        if (!ent.Comp.IsPaintingDecals)
-            return;
-
-        if (TryComp(ent, out LimitedChargesComponent? charges) && charges.LastCharges < ent.Comp.DecalChargeCost)
-        {
-            _popup.PopupEntity(Loc.GetString("spray-painter-interact-no-charges"), args.User, args.User);
-            args.Handled = true;
-=======
         // Includes both off and all other don't cares
         if (ent.Comp.DecalMode != DecalPaintMode.Add && ent.Comp.DecalMode != DecalPaintMode.Remove)
             return;
@@ -80,20 +59,11 @@
         if (TryComp(ent, out LimitedChargesComponent? charges) && charges.LastCharges < ent.Comp.DecalChargeCost)
         {
             _popup.PopupEntity(Loc.GetString("spray-painter-interact-no-charges"), args.User, args.User);
->>>>>>> 1117cac9
             return;
         }
 
         var position = args.ClickLocation;
         if (ent.Comp.SnapDecals)
-<<<<<<< HEAD
-            position = position.SnapToGrid(EntityManager).Offset(new(-0.5f));
-        else
-            position = position.Offset(new(-0.5f, -0.5f));
-
-        if (!_decals.TryAddDecal(ent.Comp.SelectedDecal, position, out _, ent.Comp.SelectedDecalColor, Angle.FromDegrees(ent.Comp.SelectedDecalAngle), 0, false))
-            return;
-=======
             position = position.SnapToGrid(EntityManager);
 
         if (ent.Comp.DecalMode == DecalPaintMode.Add)
@@ -125,16 +95,11 @@
                 _decals.RemoveDecal(grid, decal.Index, decalGridComp);
             }
         }
->>>>>>> 1117cac9
 
         _audio.PlayPvs(ent.Comp.SpraySound, ent);
 
         _charges.TryUseCharges((ent, charges), ent.Comp.DecalChargeCost);
 
-<<<<<<< HEAD
-        AdminLogger.Add(LogType.CrayonDraw, LogImpact.Low, $"{EntityManager.ToPrettyString(args.User):user} drew a {ent.Comp.SelectedDecal}");
-        args.Handled = true;
-=======
         AdminLogger.Add(LogType.CrayonDraw, LogImpact.Low, $"{EntityManager.ToPrettyString(args.User):user} painted a {ent.Comp.SelectedDecal}");
     }
 
@@ -150,7 +115,6 @@
         return (decalProto.Tags.Contains("station")
             || decalProto.Tags.Contains("markings"))
             && !decalProto.Tags.Contains("dirty");
->>>>>>> 1117cac9
     }
 
     /// <summary>
@@ -159,11 +123,7 @@
     /// </summary>
     private void OnCanisterPainted(Entity<GasCanisterComponent> ent, ref EntityPaintedEvent args)
     {
-<<<<<<< HEAD
-        var dummy = Spawn(args.prototype);
-=======
         var dummy = Spawn(args.Prototype);
->>>>>>> 1117cac9
 
         var destructibleComp = EnsureComp<DestructibleComponent>(dummy);
         CopyComp(dummy, ent, destructibleComp);
