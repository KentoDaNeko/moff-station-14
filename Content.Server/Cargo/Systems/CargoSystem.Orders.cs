using System.Diagnostics.CodeAnalysis;
using System.Linq;
using Content.Server.Cargo.Components;
using Content.Server.Station.Components;
using Content.Shared._Moffstation.Cargo.Events; // Moffstation
using Content.Shared.Cargo;
using Content.Shared.Cargo.BUI;
using Content.Shared.Cargo.Components;
using Content.Shared.Cargo.Events;
using Content.Shared.Cargo.Prototypes;
using Content.Shared.Database;
using Content.Shared.Emag.Systems;
using Content.Shared.IdentityManagement;
using Content.Shared.Interaction;
using Content.Shared.Labels.Components;
using Content.Shared.Paper;
using JetBrains.Annotations;
using Robust.Shared.Audio;
using Robust.Shared.Map;
using Robust.Shared.Prototypes;
using Robust.Shared.Timing;
using Robust.Shared.Utility;

namespace Content.Server.Cargo.Systems
{
    public sealed partial class CargoSystem
    {
        [Dependency] private readonly SharedTransformSystem _transformSystem = default!;
        [Dependency] private readonly EmagSystem _emag = default!;
        [Dependency] private readonly IGameTiming _timing = default!;

        private void InitializeConsole()
        {
            SubscribeLocalEvent<CargoOrderConsoleComponent, CargoConsoleAddOrderMessage>(OnAddOrderMessage);
            SubscribeLocalEvent<CargoOrderConsoleComponent, CargoConsoleRemoveOrderMessage>(OnRemoveOrderMessage);
            SubscribeLocalEvent<CargoOrderConsoleComponent, CargoConsoleApproveOrderMessage>(OnApproveOrderMessage);
            SubscribeLocalEvent<CargoOrderConsoleComponent, BoundUIOpenedEvent>(OnOrderUIOpened);
            SubscribeLocalEvent<CargoOrderConsoleComponent, ComponentInit>(OnInit);
            SubscribeLocalEvent<CargoOrderConsoleComponent, InteractUsingEvent>(OnInteractUsing);
            SubscribeLocalEvent<CargoOrderConsoleComponent, GotEmaggedEvent>(OnEmagged);
        }

        private void OnInteractUsingCash(EntityUid uid, CargoOrderConsoleComponent component, ref InteractUsingEvent args)
        {
            var price = _pricing.GetPrice(args.Used);

            if (price == 0)
                return;

            var stationUid = _station.GetOwningStation(args.Used);

            if (!TryComp(stationUid, out StationBankAccountComponent? bank))
                return;

            _audio.PlayPvs(ApproveSound, uid);
            UpdateBankAccount((stationUid.Value, bank), (int) price, component.Account);
            QueueDel(args.Used);
            args.Handled = true;
        }

        private void OnInteractUsingSlip(Entity<CargoOrderConsoleComponent> ent, ref InteractUsingEvent args, CargoSlipComponent slip)
        {
            if (slip.OrderQuantity <= 0)
                return;

            var stationUid = _station.GetOwningStation(ent);

            if (!TryGetOrderDatabase(stationUid, out var orderDatabase))
                return;

            if (!_protoMan.TryIndex(slip.Product, out var product))
            {
                Log.Error($"Tried to add invalid cargo product {slip.Product} as order!");
                return;
            }

            if (!ent.Comp.AllowedGroups.Contains(product.Group))
                return;

            var orderId = GenerateOrderId(orderDatabase);
            var data = new CargoOrderData(orderId, product.Product, product.Name, product.Cost, slip.OrderQuantity, slip.Requester, slip.Reason, slip.Account);

            if (!TryAddOrder(stationUid.Value, ent.Comp.Account, data, orderDatabase))
            {
                PlayDenySound(ent, ent.Comp);
                return;
            }

            // Log order addition
            _audio.PlayPvs(ent.Comp.ScanSound, ent);
            _adminLogger.Add(LogType.Action,
                LogImpact.Low,
                $"{ToPrettyString(args.User):user} inserted order slip [orderId:{data.OrderId}, quantity:{data.OrderQuantity}, product:{data.ProductId}, requester:{data.Requester}, reason:{data.Reason}]");
            QueueDel(args.Used);
            args.Handled = true;
        }

        private void OnInteractUsing(EntityUid uid, CargoOrderConsoleComponent component, ref InteractUsingEvent args)
        {
            if (HasComp<CashComponent>(args.Used))
            {
                OnInteractUsingCash(uid, component, ref args);
            }
            else if (TryComp<CargoSlipComponent>(args.Used, out var slip) && component.Mode == CargoOrderConsoleMode.DirectOrder)
            {
                OnInteractUsingSlip((uid, component), ref args, slip);
            }
        }

        private void OnInit(EntityUid uid, CargoOrderConsoleComponent orderConsole, ComponentInit args)
        {
            var station = _station.GetOwningStation(uid);
            UpdateOrderState(uid, station);
        }

        private void OnEmagged(Entity<CargoOrderConsoleComponent> ent, ref GotEmaggedEvent args)
        {
            if (!_emag.CompareFlag(args.Type, EmagType.Interaction))
                return;

            if (_emag.CheckFlag(ent, EmagType.Interaction))
                return;

            args.Handled = true;
        }

        private void UpdateConsole()
        {
            var stationQuery = EntityQueryEnumerator<StationBankAccountComponent>();
            while (stationQuery.MoveNext(out var uid, out var bank))
            {
                if (Timing.CurTime < bank.NextIncomeTime)
                    continue;
                bank.NextIncomeTime += bank.IncomeDelay;

                var balanceToAdd = (int) Math.Round(bank.IncreasePerSecond * bank.IncomeDelay.TotalSeconds);
                UpdateBankAccount((uid, bank), balanceToAdd, bank.RevenueDistribution);
            }
        }

        #region Interface

        private void OnApproveOrderMessage(EntityUid uid, CargoOrderConsoleComponent component, CargoConsoleApproveOrderMessage args)
        {
            if (args.Actor is not { Valid: true } player)
                return;

            if (component.Mode != CargoOrderConsoleMode.DirectOrder)
                return;

            if (!_accessReaderSystem.IsAllowed(player, uid))
            {
                ConsolePopup(args.Actor, Loc.GetString("cargo-console-order-not-allowed"));
                PlayDenySound(uid, component);
                return;
            }

            var station = _station.GetOwningStation(uid);

            // No station to deduct from.
            if (!TryComp(station, out StationBankAccountComponent? bank) ||
                !TryComp(station, out StationDataComponent? stationData) ||
                !TryGetOrderDatabase(station, out var orderDatabase))
            {
                ConsolePopup(args.Actor, Loc.GetString("cargo-console-station-not-found"));
                PlayDenySound(uid, component);
                return;
            }

            // Find our order again. It might have been dispatched or approved already
            var order = orderDatabase.Orders[component.Account].Find(order => args.OrderId == order.OrderId && !order.Approved);
            if (order == null || !_protoMan.TryIndex(order.Account, out var account))
            {
                return;
            }

            // Invalid order
            if (!_protoMan.HasIndex<EntityPrototype>(order.ProductId))
            {
                ConsolePopup(args.Actor, Loc.GetString("cargo-console-invalid-product"));
                PlayDenySound(uid, component);
                return;
            }

            var amount = GetOutstandingOrderCount((station.Value, orderDatabase), order.Account);
            var capacity = orderDatabase.Capacity;

            // Too many orders, avoid them getting spammed in the UI.
            if (amount >= capacity)
            {
                ConsolePopup(args.Actor, Loc.GetString("cargo-console-too-many"));
                PlayDenySound(uid, component);
                return;
            }

            // Cap orders so someone can't spam thousands.
            var cappedAmount = Math.Min(capacity - amount, order.OrderQuantity);

            if (cappedAmount != order.OrderQuantity)
            {
                order.OrderQuantity = cappedAmount;
                ConsolePopup(args.Actor, Loc.GetString("cargo-console-snip-snip"));
                PlayDenySound(uid, component);
            }

            var cost = order.Price * order.OrderQuantity;
            var accountBalance = GetBalanceFromAccount((station.Value, bank), order.Account);

            // Not enough balance
            if (cost > accountBalance)
            {
                ConsolePopup(args.Actor, Loc.GetString("cargo-console-insufficient-funds", ("cost", cost)));
                PlayDenySound(uid, component);
                return;
            }

            var ev = new FulfillCargoOrderEvent((station.Value, stationData), order, (uid, component));
            RaiseLocalEvent(ref ev);
            ev.FulfillmentEntity ??= station.Value;

            if (!ev.Handled)
            {
                ev.FulfillmentEntity = TryFulfillOrder((station.Value, stationData), order.Account, order, orderDatabase);

                if (ev.FulfillmentEntity == null)
                {
                    ConsolePopup(args.Actor, Loc.GetString("cargo-console-unfulfilled"));
                    PlayDenySound(uid, component);
                    return;
                }
            }

            order.Approved = true;
            _audio.PlayPvs(ApproveSound, uid);

            if (!_emag.CheckFlag(uid, EmagType.Interaction))
            {
                var tryGetIdentityShortInfoEvent = new TryGetIdentityShortInfoEvent(uid, player);
                RaiseLocalEvent(tryGetIdentityShortInfoEvent);
                order.SetApproverData(tryGetIdentityShortInfoEvent.Title);

                var message = Loc.GetString("cargo-console-unlock-approved-order-broadcast",
                    ("productName", Loc.GetString(order.ProductName)),
                    ("orderAmount", order.OrderQuantity),
                    ("approver", order.Approver ?? string.Empty),
                    ("cost", cost));
                _radio.SendRadioMessage(uid, message, account.RadioChannel, uid, escapeMarkup: false);
                // Moffstation - Start - change component from being static
                if (component.BaseAnnouncementChannel != account.RadioChannel)
                    _radio.SendRadioMessage(uid, message, component.BaseAnnouncementChannel, uid, escapeMarkup: false);
                // Moffstation - End
            }

            ConsolePopup(args.Actor, Loc.GetString("cargo-console-trade-station", ("destination", MetaData(ev.FulfillmentEntity.Value).EntityName)));

            // Log order approval
            _adminLogger.Add(LogType.Action,
                LogImpact.Low,
                $"{ToPrettyString(player):user} approved order [orderId:{order.OrderId}, quantity:{order.OrderQuantity}, product:{order.ProductId}, requester:{order.Requester}, reason:{order.Reason}] on account {order.Account} with balance at {accountBalance}");

            orderDatabase.Orders[component.Account].Remove(order);
            UpdateBankAccount((station.Value, bank), -cost, order.Account);
            UpdateOrders(station.Value);
        }

        private EntityUid? TryFulfillOrder(Entity<StationDataComponent> stationData, ProtoId<CargoAccountPrototype> account, CargoOrderData order, StationCargoOrderDatabaseComponent orderDatabase)
        {
            // No slots at the trade station
            _listEnts.Clear();
            GetTradeStations(stationData, ref _listEnts);
            EntityUid? tradeDestination = null;

            // Try to fulfill from any station where possible, if the pad is not occupied.
            foreach (var trade in _listEnts)
            {
                var tradePads = GetCargoPallets(trade, BuySellType.Buy);
                _random.Shuffle(tradePads);

                var freePads = GetFreeCargoPallets(trade, tradePads);
                if (freePads.Count >= order.OrderQuantity) //check if the station has enough free pallets
                {
                    foreach (var pad in freePads)
                    {
                        var coordinates = new EntityCoordinates(trade, pad.Transform.LocalPosition);

                        if (FulfillOrder(order, account, coordinates, orderDatabase.PrinterOutput))
                        {
                            tradeDestination = trade;
                            order.NumDispatched++;
                            if (order.OrderQuantity <= order.NumDispatched) //Spawn a crate on free pellets until the order is fulfilled.
                                break;
                        }
                    }
                }

                if (tradeDestination != null)
                    break;
            }

            return tradeDestination;
        }

        private void GetTradeStations(StationDataComponent data, ref List<EntityUid> ents)
        {
            foreach (var gridUid in data.Grids)
            {
                if (!_tradeQuery.HasComponent(gridUid))
                    continue;

                ents.Add(gridUid);
            }
        }

        private void OnRemoveOrderMessage(EntityUid uid, CargoOrderConsoleComponent component, CargoConsoleRemoveOrderMessage args)
        {
            var station = _station.GetOwningStation(uid);

            if (component.Mode != CargoOrderConsoleMode.DirectOrder)
                return;

            if (!TryGetOrderDatabase(station, out var orderDatabase))
                return;

            RemoveOrder(station.Value, component.Account, args.OrderId, orderDatabase);
        }

        private void OnAddOrderMessageSlipPrinter(EntityUid uid, CargoOrderConsoleComponent component, CargoConsoleAddOrderMessage args, CargoProductPrototype product)
        {
            if (!_protoMan.TryIndex(component.Account, out var account))
                return;

            if (Timing.CurTime < component.NextPrintTime)
                return;

            var label = Spawn(account.AcquisitionSlip, Transform(uid).Coordinates);
            component.NextPrintTime = Timing.CurTime + component.PrintDelay;
            _audio.PlayPvs(component.PrintSound, uid);

            var paper = EnsureComp<PaperComponent>(label);
            var msg = new FormattedMessage();

            msg.AddMarkupPermissive(Loc.GetString("cargo-acquisition-slip-body",
                ("product", product.Name),
                ("description", product.Description),
                ("unit", product.Cost),
                ("amount", args.Amount),
                ("cost", product.Cost * args.Amount),
                ("orderer", args.Requester),
                ("reason", args.Reason)));
            _paperSystem.SetContent((label, paper), msg.ToMarkup());

            var slip = EnsureComp<CargoSlipComponent>(label);
            slip.Product = product.ID;
            slip.Requester = args.Requester;
            slip.Reason = args.Reason;
            slip.OrderQuantity = args.Amount;
            slip.Account = component.Account;
        }

        private void OnAddOrderMessage(EntityUid uid, CargoOrderConsoleComponent component, CargoConsoleAddOrderMessage args)
        {
            if (args.Actor is not { Valid: true } player)
                return;

            if (args.Amount <= 0)
                return;

            var stationUid = _station.GetOwningStation(uid);

            if (!TryGetOrderDatabase(stationUid, out var orderDatabase))
                return;

            if (!TryComp<StationBankAccountComponent>(stationUid, out var bank))
                return;

            if (!_protoMan.TryIndex<CargoProductPrototype>(args.CargoProductId, out var product))
            {
                Log.Error($"Tried to add invalid cargo product {args.CargoProductId} as order!");
                return;
            }

            if (!GetAvailableProducts((uid, component)).Contains(args.CargoProductId))
                return;

            if (component.Mode == CargoOrderConsoleMode.PrintSlip)
            {
                OnAddOrderMessageSlipPrinter(uid, component, args, product);
                return;
            }

            var targetAccount = component.Mode == CargoOrderConsoleMode.SendToPrimary ? bank.PrimaryAccount : component.Account;

            var data = GetOrderData(args, product, GenerateOrderId(orderDatabase), component.Account);

            if (!TryAddOrder(stationUid.Value, targetAccount, data, orderDatabase))
            {
                PlayDenySound(uid, component);
                return;
            }

            // Log order addition
            _adminLogger.Add(LogType.Action,
                LogImpact.Low,
                $"{ToPrettyString(player):user} added order [orderId:{data.OrderId}, quantity:{data.OrderQuantity}, product:{data.ProductId}, requester:{data.Requester}, reason:{data.Reason}]");

        }

        private void OnOrderUIOpened(EntityUid uid, CargoOrderConsoleComponent component, BoundUIOpenedEvent args)
        {
            var station = _station.GetOwningStation(uid);
            UpdateOrderState(uid, station);
        }

        #endregion

        private void UpdateOrderState(EntityUid consoleUid, EntityUid? station)
        {
            if (!TryComp<CargoOrderConsoleComponent>(consoleUid, out var console))
                return;

            if (!TryComp<StationCargoOrderDatabaseComponent>(station, out var orderDatabase))
                return;

            // Moffstation - Railguard since it can cause errors with pirates
            if (!orderDatabase.Orders.ContainsKey(console.Account))
                return;

            if (_uiSystem.HasUi(consoleUid, CargoConsoleUiKey.Orders))
            {
                _uiSystem.SetUiState(consoleUid,
                    CargoConsoleUiKey.Orders,
                    new CargoConsoleInterfaceState(
                    MetaData(station.Value).EntityName,
                    GetOutstandingOrderCount((station!.Value, orderDatabase), console.Account),
                    orderDatabase.Capacity,
                    GetNetEntity(station.Value),
                    RelevantOrders((station!.Value, orderDatabase), (consoleUid, console)),
                    GetAvailableProducts((consoleUid, console))
                ));
            }
        }

        /// <summary>
        /// Gets orders relevant to this account, i.e. orders on the account directly or orders on behalf of the account in the primary account.
        /// </summary>
        private List<CargoOrderData> RelevantOrders(Entity<StationCargoOrderDatabaseComponent> station, Entity<CargoOrderConsoleComponent> console)
        {
            if (!TryComp<StationBankAccountComponent>(station, out var bank))
                return [];

            var ourOrders = station.Comp.Orders[console.Comp.Account];

            if (console.Comp.Account == bank.PrimaryAccount)
                return ourOrders;

            var otherOrders = station.Comp.Orders[bank.PrimaryAccount].Where(order => order.Account == console.Comp.Account);

            return ourOrders.Concat(otherOrders).ToList();
        }

        private void ConsolePopup(EntityUid actor, string text)
        {
            _popup.PopupCursor(text, actor);
        }

        private void PlayDenySound(EntityUid uid, CargoOrderConsoleComponent component)
        {
            if (_timing.CurTime >= component.NextDenySoundTime)
            {
                component.NextDenySoundTime = _timing.CurTime + component.DenySoundDelay;
                _audio.PlayPvs(_audio.ResolveSound(component.ErrorSound), uid);
            }
        }

        private static CargoOrderData GetOrderData(CargoConsoleAddOrderMessage args, CargoProductPrototype cargoProduct, int id, ProtoId<CargoAccountPrototype> account)
        {
            return new CargoOrderData(id, cargoProduct.Product, cargoProduct.Name, cargoProduct.Cost, args.Amount, args.Requester, args.Reason, account);
        }

        public int GetOutstandingOrderCount(Entity<StationCargoOrderDatabaseComponent> station, ProtoId<CargoAccountPrototype> account)
        {
            var amount = 0;

<<<<<<< HEAD
            // Moffstation - Railguard since it can cause errors with pirates
            if (!component.Orders.ContainsKey(account))
                return 0;

            foreach (var order in component.Orders[account])
=======
            if (!TryComp<StationBankAccountComponent>(station, out var bank))
                return amount;

            foreach (var order in station.Comp.Orders[account])
            {
                if (!order.Approved)
                    continue;
                amount += order.OrderQuantity - order.NumDispatched;
            }

            if (account == bank.PrimaryAccount)
                return amount;

            foreach (var order in station.Comp.Orders[bank.PrimaryAccount])
>>>>>>> b1e6a0f2
            {
                if (order.Account != account)
                    continue;
                if (!order.Approved)
                    continue;
                amount += order.OrderQuantity - order.NumDispatched;
            }

            return amount;
        }

        /// <summary>
        /// Updates all of the cargo-related consoles for a particular station.
        /// This should be called whenever orders change.
        /// </summary>
        private void UpdateOrders(EntityUid dbUid)
        {
            // Order added so all consoles need updating.
            var orderQuery = AllEntityQuery<CargoOrderConsoleComponent>();

            while (orderQuery.MoveNext(out var uid, out var _))
            {
                var station = _station.GetOwningStation(uid);
                if (station != dbUid)
                    continue;

                UpdateOrderState(uid, station);
            }
        }

        public bool AddAndApproveOrder(
            EntityUid dbUid,
            string spawnId,
            string name,
            int cost,
            int qty,
            string sender,
            string description,
            string dest,
            StationCargoOrderDatabaseComponent component,
            ProtoId<CargoAccountPrototype> account,
            Entity<StationDataComponent> stationData
        )
        {
            DebugTools.Assert(_protoMan.HasIndex<EntityPrototype>(spawnId));
            // Make an order
            var id = GenerateOrderId(component);
            var order = new CargoOrderData(id, spawnId, name, cost, qty, sender, description, account);

            // Approve it now
            order.SetApproverData(dest, sender);
            order.Approved = true;

            // Log order addition
            _adminLogger.Add(LogType.Action,
                LogImpact.Low,
                $"AddAndApproveOrder {description} added order [orderId:{order.OrderId}, quantity:{order.OrderQuantity}, product:{order.ProductId}, requester:{order.Requester}, reason:{order.Reason}]");

            // Add it to the list
            return TryAddOrder(dbUid, account, order, component) && TryFulfillOrder(stationData, account, order, component).HasValue;
        }

        private bool TryAddOrder(EntityUid dbUid, ProtoId<CargoAccountPrototype> account, CargoOrderData data, StationCargoOrderDatabaseComponent component)
        {
            component.Orders[account].Add(data);
            UpdateOrders(dbUid);
            return true;
        }

        private static int GenerateOrderId(StationCargoOrderDatabaseComponent orderDB)
        {
            // We need an arbitrary unique ID to identify orders, since they may
            // want to be cancelled later.
            return ++orderDB.NumOrdersCreated;
        }

        public void RemoveOrder(EntityUid dbUid, ProtoId<CargoAccountPrototype> account, int index, StationCargoOrderDatabaseComponent orderDB)
        {
            var sequenceIdx = orderDB.Orders[account].FindIndex(order => order.OrderId == index);
            if (sequenceIdx != -1)
            {
                orderDB.Orders[account].RemoveAt(sequenceIdx);
            }
            UpdateOrders(dbUid);
        }

        public void ClearOrders(StationCargoOrderDatabaseComponent component)
        {
            if (component.Orders.Count == 0)
                return;

            component.Orders.Clear();
        }

        private static bool PopFrontOrder(StationCargoOrderDatabaseComponent orderDB, ProtoId<CargoAccountPrototype> account, [NotNullWhen(true)] out CargoOrderData? orderOut)
        {
            var orderIdx = orderDB.Orders[account].FindIndex(order => order.Approved);
            if (orderIdx == -1)
            {
                orderOut = null;
                return false;
            }

            orderOut = orderDB.Orders[account][orderIdx];
            orderOut.NumDispatched++;

            if (orderOut.NumDispatched >= orderOut.OrderQuantity)
            {
                // Order is complete. Remove from the queue.
                orderDB.Orders[account].RemoveAt(orderIdx);
            }
            return true;
        }

        /// <summary>
        /// Tries to fulfill the next outstanding order.
        /// </summary>
        [PublicAPI]
        private bool FulfillNextOrder(StationCargoOrderDatabaseComponent orderDB, ProtoId<CargoAccountPrototype> account, EntityCoordinates spawn, string? paperProto)
        {
            if (!PopFrontOrder(orderDB, account, out var order))
                return false;

            return FulfillOrder(order, account, spawn, paperProto);
        }

        /// <summary>
        /// Fulfills the specified cargo order and spawns paper attached to it.
        /// </summary>
        private bool FulfillOrder(CargoOrderData order, ProtoId<CargoAccountPrototype> account, EntityCoordinates spawn, string? paperProto)
        {
            // Create the item itself
            var item = Spawn(order.ProductId, spawn);

            // Ensure the item doesn't start anchored
            _transformSystem.Unanchor(item, Transform(item));

            // Create a sheet of paper to write the order details on
            var printed = EntityManager.SpawnEntity(paperProto, spawn);
            if (TryComp<PaperComponent>(printed, out var paper))
            {
                // fill in the order data
                var val = Loc.GetString("cargo-console-paper-print-name", ("orderNumber", order.OrderId));
                _metaSystem.SetEntityName(printed, val);

                var accountProto = _protoMan.Index(account);
                _paperSystem.SetContent((printed, paper),
                    Loc.GetString(
                        "cargo-console-paper-print-text",
                        ("orderNumber", order.OrderId),
                        ("itemName", MetaData(item).EntityName),
                        ("orderQuantity", order.OrderQuantity),
                        ("requester", order.Requester),
                        ("reason", string.IsNullOrWhiteSpace(order.Reason) ? Loc.GetString("cargo-console-paper-reason-default") : order.Reason),
                        ("account", Loc.GetString(accountProto.Name)),
                        ("accountcode", Loc.GetString(accountProto.Code)),
                        ("approver", string.IsNullOrWhiteSpace(order.Approver) ? Loc.GetString("cargo-console-paper-approver-default") : order.Approver)));

                // attempt to attach the label to the item
                if (TryComp<PaperLabelComponent>(item, out var label))
                {
                    _slots.TryInsert(item, label.LabelSlot, printed, null);
                }
            }

            RaiseLocalEvent(item, new CargoOrderFulfilledEvent()); // Moffstation

            return true;

        }

        public List<ProtoId<CargoProductPrototype>> GetAvailableProducts(Entity<CargoOrderConsoleComponent> ent)
        {
            if (_station.GetOwningStation(ent) is not { } station ||
                !TryComp<StationCargoOrderDatabaseComponent>(station, out var db))
            {
                return new List<ProtoId<CargoProductPrototype>>();
            }

            var products = new List<ProtoId<CargoProductPrototype>>();

            // Note that a market must be both on the station and on the console to be available.
            var markets = ent.Comp.AllowedGroups.Intersect(db.Markets).ToList();
            foreach (var product in _protoMan.EnumeratePrototypes<CargoProductPrototype>())
            {
                if (!markets.Contains(product.Group))
                    continue;

                products.Add(product.ID);
            }

            return products;
        }

        #region Station

        private bool TryGetOrderDatabase([NotNullWhen(true)] EntityUid? stationUid, [MaybeNullWhen(false)] out StationCargoOrderDatabaseComponent dbComp)
        {
            return TryComp(stationUid, out dbComp);
        }

        #endregion
    }
}<|MERGE_RESOLUTION|>--- conflicted
+++ resolved
@@ -481,17 +481,11 @@
         {
             var amount = 0;
 
-<<<<<<< HEAD
             // Moffstation - Railguard since it can cause errors with pirates
             if (!component.Orders.ContainsKey(account))
                 return 0;
 
             foreach (var order in component.Orders[account])
-=======
-            if (!TryComp<StationBankAccountComponent>(station, out var bank))
-                return amount;
-
-            foreach (var order in station.Comp.Orders[account])
             {
                 if (!order.Approved)
                     continue;
@@ -502,7 +496,6 @@
                 return amount;
 
             foreach (var order in station.Comp.Orders[bank.PrimaryAccount])
->>>>>>> b1e6a0f2
             {
                 if (order.Account != account)
                     continue;
