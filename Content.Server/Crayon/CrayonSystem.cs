--- conflicted
+++ resolved
@@ -76,15 +76,7 @@
         if (component.UseSound != null)
             _audio.PlayPvs(component.UseSound, uid, AudioParams.Default.WithVariation(0.125f));
 
-<<<<<<< HEAD
-        // Decrease "Ammo"
-        // Moffstation - Infinite Crayon
-        if (!component.Infinite)
-            component.Charges--;
-        Dirty(uid, component);
-=======
         _charges.TryUseCharge(uid);
->>>>>>> 5cb80f05
 
         _adminLogger.Add(LogType.CrayonDraw, LogImpact.Low, $"{ToPrettyString(args.User):user} drew a {component.Color:color} {component.SelectedState}");
         args.Handled = true;
