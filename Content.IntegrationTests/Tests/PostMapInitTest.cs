--- conflicted
+++ resolved
@@ -84,7 +84,7 @@
             "Elkridge",
             "Relic",
             "dm01-entryway",
-<<<<<<< HEAD
+            "Exo",
             // Moffstation - Start - Our maps
             "Waterjug",
             "Tram2",
@@ -94,9 +94,6 @@
             "Loop",
             "Meta"
             // Moffstation - End
-=======
-            "Exo",
->>>>>>> 3cbb7c12
         };
 
         /// <summary>
