--- conflicted
+++ resolved
@@ -67,11 +67,14 @@
             {"/Maps/Shuttles/ShuttleEvent/syndie_evacpod.yml", ["RubberStampSyndicate"]},
             {"/Maps/Shuttles/ShuttleEvent/cruiser.yml", ["ShuttleGunPerforator"]},
             {"/Maps/Shuttles/ShuttleEvent/instigator.yml", ["ShuttleGunFriendship"]},
-            {"/Maps/_Moffstation/Shuttles/shuttle-nt-grimebreaker.yml", ["ClosetJanitorBombFilled", "ShuttleGunFriendship"]}, // Moffstation
-            {"/Maps/_Moffstation/PreCrewed/shuttle-nt-grimebreaker.yml", ["ClosetJanitorBombFilled", "ShuttleGunFriendship"]}, // Moffstation - Variant of grimebreaker
-            {"/Maps/_Moffstation/Shuttles/shuttle-nt-businessclass.yml", ["BoxFolderCentCom"]}, // Moffstation - Variant of grimebreaker
-            {"/Maps/_Moffstation/Nonstations/d1_logic.yml", ["ShuttleGunSvalinnMachineGun"]}, // Moffstation
-            {"/Maps/_Moffstation/frezon.yml", ["HandheldCrewMonitor"]}, // Moffstation
+            // Moffstation - Start
+            {"/Maps/_Moffstation/Shuttles/shuttle-nt-grimebreaker.yml", ["ClosetJanitorBombFilled", "ShuttleGunFriendship"]},
+            {"/Maps/_Moffstation/PreCrewed/shuttle-nt-grimebreaker.yml", ["ClosetJanitorBombFilled", "ShuttleGunFriendship"]},
+            {"/Maps/_Moffstation/Shuttles/shuttle-nt-businessclass.yml", ["BoxFolderCentCom"]},
+            {"/Maps/_Moffstation/Nonstations/d1_logic.yml", ["ShuttleGunSvalinnMachineGun"]},
+            {"/Maps/_Moffstation/frezon.yml", ["HandheldCrewMonitor"]},
+            {"/Maps/_Moffstation/dugstation.yml", ["ClothingHeadHatCatEarsValid"]},
+            // Moffstation - End
         };
 
         /// <summary>
@@ -85,23 +88,7 @@
         {
             "/Maps/centcomm.yml",
             "/Maps/_Harmony/centcomm.yml", // Harmony Centcomm
-<<<<<<< HEAD
             "/Maps/Shuttles/AdminSpawn/**" // admin gaming
-=======
-            "/Maps/_Umbra/Misc/terminal.yml",  // Umbra Arrivals
-            "/Maps/bagel.yml", // Contains mime's rubber stamp --> Either fix this, remove the category, or remove this comment if intentional.
-            "/Maps/reach.yml", // Contains handheld crew monitor
-            "/Maps/Shuttles/ShuttleEvent/cruiser.yml", // Contains LSE-1200c "Perforator"
-            "/Maps/Shuttles/ShuttleEvent/honki.yml", // Contains golden honker, clown's rubber stamp
-            "/Maps/Shuttles/ShuttleEvent/instigator.yml", // Contains EXP-320g "Friendship"
-            "/Maps/Shuttles/ShuttleEvent/syndie_evacpod.yml", // Contains syndicate rubber stamp
-            "/Maps/_Moffstation/Shuttles/shuttle-nt-grimebreaker.yml", // Contains EXP-320g "Friendship"
-            "/Maps/_Moffstation/PreCrewed/shuttle-nt-grimebreaker.yml", // Variant of grimebreaker
-            "/Maps/_Moffstation/Shuttles/shuttle-nt-businessclass.yml", // Contains CentComm folder
-            "/Maps/_Moffstation/frezon.yml", // Contains handheld crew monitor & other head of staff items
-            "/Maps/_Moffstation/Nonstations/d1_logic.yml", // Contains LSE-400c "Svalinn machine gun" defanged and renamed
-            "/Maps/_Moffstation/dugstation.yml" // Contains cat ears
->>>>>>> 0f206750
         };
 
         /// <summary>
