using System.Collections.Generic;
using System.IO;
using System.Linq;
using Content.Server.Administration.Systems;
using Content.Server.GameTicking;
using Content.Server.Maps;
using Content.Server.Shuttles.Components;
using Content.Server.Shuttles.Systems;
using Content.Server.Spawners.Components;
using Content.Server.Station.Components;
using Content.Shared.CCVar;
using Content.Shared.Roles;
using Robust.Shared.Configuration;
using Robust.Shared.ContentPack;
using Robust.Shared.GameObjects;
using Robust.Shared.Map;
using Robust.Shared.Map.Components;
using Robust.Shared.Prototypes;
using Content.Shared.Station.Components;
using Robust.Shared.EntitySerialization;
using Robust.Shared.EntitySerialization.Systems;
using Robust.Shared.IoC;
using Robust.Shared.Utility;
using YamlDotNet.RepresentationModel;
using Robust.Shared.Map.Events;

namespace Content.IntegrationTests.Tests
{
    [TestFixture]
    public sealed class PostMapInitTest
    {
        private const bool SkipTestMaps = true;
        private const string TestMapsPath = "/Maps/Test/";

        // Moffstation - Whitelist for jobs that don't need to be mapped
        private static readonly ProtoId<JobPrototype>[] NoSpawnJobs =
        {
            "Prisoner"
        };

        private static readonly string[] NoSpawnMaps =
        {
            "CentComm",
            "Dart"
        };

        private static readonly string[] Grids =
        {
            "/Maps/centcomm.yml",
            AdminTestArenaSystem.ArenaMapPath
        };

        private static readonly string[] DoNotMapWhitelist =
        {
            "/Maps/centcomm.yml",
            "/Maps/_Harmony/centcomm.yml", // Harmony Centcomm
            "/Maps/_Umbra/Misc/terminal.yml",  // Umbra Arrivals
            "/Maps/bagel.yml", // Contains mime's rubber stamp --> Either fix this, remove the category, or remove this comment if intentional.
            "/Maps/reach.yml", // Contains handheld crew monitor
            "/Maps/Shuttles/ShuttleEvent/cruiser.yml", // Contains LSE-1200c "Perforator"
            "/Maps/Shuttles/ShuttleEvent/honki.yml", // Contains golden honker, clown's rubber stamp
            "/Maps/Shuttles/ShuttleEvent/instigator.yml", // Contains EXP-320g "Friendship"
            "/Maps/Shuttles/ShuttleEvent/syndie_evacpod.yml", // Contains syndicate rubber stamp
            "/Maps/_Moffstation/Shuttles/shuttle-nt-grimebreaker.yml", // Contains EXP-320g "Friendship"
            "/Maps/_Moffstation/Shuttles/shuttle-nt-businessclass.yml", // Contains CentComm folder
        };

        private static readonly string[] GameMaps =
        {
            "Dev",
            "TestTeg",
            "Fland",
            "Packed",
            "Bagel",
            "CentComm",
            "Box",
            "Marathon",
            "MeteorArena",
            "Saltern",
            "Reach",
            "Oasis",
            "Amber",
            "Plasma",
            "Elkridge",
            "Relic",
            "dm01-entryway",
<<<<<<< HEAD
            "Waterjug",
            "Tram2",
=======

>>>>>>> b1e6a0f2
        };

        /// <summary>
        /// Asserts that specific files have been saved as grids and not maps.
        /// </summary>
        [Test, TestCaseSource(nameof(Grids))]
        public async Task GridsLoadableTest(string mapFile)
        {
            await using var pair = await PoolManager.GetServerClient();
            var server = pair.Server;

            var entManager = server.ResolveDependency<IEntityManager>();
            var mapLoader = entManager.System<MapLoaderSystem>();
            var mapSystem = entManager.System<SharedMapSystem>();
            var cfg = server.ResolveDependency<IConfigurationManager>();
            Assert.That(cfg.GetCVar(CCVars.GridFill), Is.False);
            var path = new ResPath(mapFile);

            await server.WaitPost(() =>
            {
                mapSystem.CreateMap(out var mapId);
                try
                {
                    Assert.That(mapLoader.TryLoadGrid(mapId, path, out var grid));
                }
                catch (Exception ex)
                {
                    throw new Exception($"Failed to load map {mapFile}, was it saved as a map instead of a grid?", ex);
                }

                mapSystem.DeleteMap(mapId);
            });
            await server.WaitRunTicks(1);

            await pair.CleanReturnAsync();
        }

        /// <summary>
        /// Asserts that shuttles are loadable and have been saved as grids and not maps.
        /// </summary>
        [Test]
        public async Task ShuttlesLoadableTest()
        {
            await using var pair = await PoolManager.GetServerClient();
            var server = pair.Server;

            var entManager = server.ResolveDependency<IEntityManager>();
            var resMan = server.ResolveDependency<IResourceManager>();
            var mapLoader = entManager.System<MapLoaderSystem>();
            var mapSystem = entManager.System<SharedMapSystem>();
            var cfg = server.ResolveDependency<IConfigurationManager>();
            Assert.That(cfg.GetCVar(CCVars.GridFill), Is.False);

            var shuttleFolder = new ResPath("/Maps/Shuttles");
            var shuttles = resMan
                .ContentFindFiles(shuttleFolder)
                .Where(filePath =>
                    filePath.Extension == "yml" && !filePath.Filename.StartsWith(".", StringComparison.Ordinal))
                .ToArray();

            await server.WaitPost(() =>
            {
                Assert.Multiple(() =>
                {
                    foreach (var path in shuttles)
                    {
                        mapSystem.CreateMap(out var mapId);
                        try
                        {
                            Assert.That(mapLoader.TryLoadGrid(mapId, path, out _),
                                $"Failed to load shuttle {path}, was it saved as a map instead of a grid?");
                        }
                        catch (Exception ex)
                        {
                            throw new Exception($"Failed to load shuttle {path}, was it saved as a map instead of a grid?",
                                ex);
                        }
                        mapSystem.DeleteMap(mapId);
                    }
                });
            });
            await server.WaitRunTicks(1);

            await pair.CleanReturnAsync();
        }

        [Test]
        public async Task NoSavedPostMapInitTest()
        {
            await using var pair = await PoolManager.GetServerClient();
            var server = pair.Server;

            var resourceManager = server.ResolveDependency<IResourceManager>();
            var protoManager = server.ResolveDependency<IPrototypeManager>();
            var loader = server.System<MapLoaderSystem>();

            var mapFolder = new ResPath("/Maps");
            var maps = resourceManager
                .ContentFindFiles(mapFolder)
                .Where(filePath => filePath.Extension == "yml" && !filePath.Filename.StartsWith(".", StringComparison.Ordinal))
                .ToArray();

            var v7Maps = new List<ResPath>();
            foreach (var map in maps)
            {
                var rootedPath = map.ToRootedPath();

                // ReSharper disable once RedundantLogicalConditionalExpressionOperand
                if (SkipTestMaps && rootedPath.ToString().StartsWith(TestMapsPath, StringComparison.Ordinal))
                {
                    continue;
                }

                if (!resourceManager.TryContentFileRead(rootedPath, out var fileStream))
                {
                    Assert.Fail($"Map not found: {rootedPath}");
                }

                using var reader = new StreamReader(fileStream);
                var yamlStream = new YamlStream();

                yamlStream.Load(reader);

                var root = yamlStream.Documents[0].RootNode;
                var meta = root["meta"];
                var version = meta["format"].AsInt();

                // TODO MAP TESTS
                // Move this to some separate test?
                CheckDoNotMap(map, root, protoManager);

                if (version >= 7)
                {
                    v7Maps.Add(map);
                    continue;
                }

                var postMapInit = meta["postmapinit"].AsBool();
                Assert.That(postMapInit, Is.False, $"Map {map.Filename} was saved postmapinit");
            }

            var deps = server.ResolveDependency<IEntitySystemManager>().DependencyCollection;
            var ev = new BeforeEntityReadEvent();
            server.EntMan.EventBus.RaiseEvent(EventSource.Local, ev);

            foreach (var map in v7Maps)
            {
                Assert.That(IsPreInit(map, loader, deps, ev.RenamedPrototypes, ev.DeletedPrototypes));
            }

            // Check that the test actually does manage to catch post-init maps and isn't just blindly passing everything.
            // To that end, create a new post-init map and try verify it.
            var mapSys = server.System<SharedMapSystem>();
            MapId id = default;
            await server.WaitPost(() => mapSys.CreateMap(out id, runMapInit: false));
            await server.WaitPost(() => server.EntMan.Spawn(null, new MapCoordinates(0, 0, id)));

            // First check that a pre-init version passes
            var path = new ResPath($"{nameof(NoSavedPostMapInitTest)}.yml");
            Assert.That(loader.TrySaveMap(id, path));
            Assert.That(IsPreInit(path, loader, deps, ev.RenamedPrototypes, ev.DeletedPrototypes));

            // and the post-init version fails.
            await server.WaitPost(() => mapSys.InitializeMap(id));
            Assert.That(loader.TrySaveMap(id, path));
            Assert.That(IsPreInit(path, loader, deps, ev.RenamedPrototypes, ev.DeletedPrototypes), Is.False);

            await pair.CleanReturnAsync();
        }

        /// <summary>
        /// Check that maps do not have any entities that belong to the DoNotMap entity category
        /// </summary>
        private void CheckDoNotMap(ResPath map, YamlNode node, IPrototypeManager protoManager)
        {
            if (DoNotMapWhitelist.Contains(map.ToString()))
                return;

            var yamlEntities = node["entities"];
            if (!protoManager.TryIndex<EntityCategoryPrototype>("DoNotMap", out var dnmCategory))
                return;

            Assert.Multiple(() =>
            {
                foreach (var yamlEntity in (YamlSequenceNode)yamlEntities)
                {
                    var protoId = yamlEntity["proto"].AsString();

                    // This doesn't properly handle prototype migrations, but thats not a significant issue.
                    if (!protoManager.TryIndex(protoId, out var proto, false))
                        continue;

                    Assert.That(!proto.Categories.Contains(dnmCategory),
                        $"\nMap {map} contains entities in the DO NOT MAP category ({proto.Name})");
                }
            });
        }

        private bool IsPreInit(ResPath map,
            MapLoaderSystem loader,
            IDependencyCollection deps,
            Dictionary<string, string> renamedPrototypes,
            HashSet<string> deletedPrototypes)
        {
            if (!loader.TryReadFile(map, out var data))
            {
                Assert.Fail($"Failed to read {map}");
                return false;
            }

            var reader = new EntityDeserializer(deps,
                data,
                DeserializationOptions.Default,
                renamedPrototypes,
                deletedPrototypes);

            if (!reader.TryProcessData())
            {
                Assert.Fail($"Failed to process {map}");
                return false;
            }

            foreach (var mapId in reader.MapYamlIds)
            {
                var mapData = reader.YamlEntities[mapId];
                if (mapData.PostInit)
                    return false;
            }

            return true;
        }

        [Test, TestCaseSource(nameof(GameMaps))]
        public async Task GameMapsLoadableTest(string mapProto)
        {
            await using var pair = await PoolManager.GetServerClient(new PoolSettings
            {
                Dirty = true // Stations spawn a bunch of nullspace entities and maps like centcomm.
            });
            var server = pair.Server;

            var mapManager = server.ResolveDependency<IMapManager>();
            var entManager = server.ResolveDependency<IEntityManager>();
            var mapLoader = entManager.System<MapLoaderSystem>();
            var mapSystem = entManager.System<SharedMapSystem>();
            var protoManager = server.ResolveDependency<IPrototypeManager>();
            var ticker = entManager.EntitySysManager.GetEntitySystem<GameTicker>();
            var shuttleSystem = entManager.EntitySysManager.GetEntitySystem<ShuttleSystem>();
            var cfg = server.ResolveDependency<IConfigurationManager>();
            Assert.That(cfg.GetCVar(CCVars.GridFill), Is.False);

            await server.WaitPost(() =>
            {
                MapId mapId;
                try
                {
                    var opts = DeserializationOptions.Default with {InitializeMaps = true};
                    ticker.LoadGameMap(protoManager.Index<GameMapPrototype>(mapProto), out mapId, opts);
                }
                catch (Exception ex)
                {
                    throw new Exception($"Failed to load map {mapProto}", ex);
                }

                mapSystem.CreateMap(out var shuttleMap);
                var largest = 0f;
                EntityUid? targetGrid = null;
                var memberQuery = entManager.GetEntityQuery<StationMemberComponent>();

                var grids = mapManager.GetAllGrids(mapId).ToList();
                var gridUids = grids.Select(o => o.Owner).ToList();
                targetGrid = gridUids.First();

                foreach (var grid in grids)
                {
                    var gridEnt = grid.Owner;
                    if (!memberQuery.HasComponent(gridEnt))
                        continue;

                    var area = grid.Comp.LocalAABB.Width * grid.Comp.LocalAABB.Height;

                    if (area > largest)
                    {
                        largest = area;
                        targetGrid = gridEnt;
                    }
                }

                // Test shuttle can dock.
                // This is done inside gamemap test because loading the map takes ages and we already have it.
                var station = entManager.GetComponent<StationMemberComponent>(targetGrid!.Value).Station;
                if (entManager.TryGetComponent<StationEmergencyShuttleComponent>(station, out var stationEvac))
                {
                    var shuttlePath = stationEvac.EmergencyShuttlePath;
                    Assert.That(mapLoader.TryLoadGrid(shuttleMap, shuttlePath, out var shuttle),
                        $"Failed to load {shuttlePath}");

                    Assert.That(
                        shuttleSystem.TryFTLDock(shuttle!.Value.Owner,
                            entManager.GetComponent<ShuttleComponent>(shuttle!.Value.Owner),
                            targetGrid.Value),
                        $"Unable to dock {shuttlePath} to {mapProto}");
                }

                mapSystem.DeleteMap(shuttleMap);

                if (entManager.HasComponent<StationJobsComponent>(station))
                {
                    // Test that the map has valid latejoin spawn points or container spawn points
                    if (!NoSpawnMaps.Contains(mapProto))
                    {
                        var lateSpawns = 0;

                        lateSpawns += GetCountLateSpawn<SpawnPointComponent>(gridUids, entManager);
                        lateSpawns += GetCountLateSpawn<ContainerSpawnPointComponent>(gridUids, entManager);

                        Assert.That(lateSpawns, Is.GreaterThan(0), $"Found no latejoin spawn points on {mapProto}");
                    }

                    // Test all availableJobs have spawnPoints
                    // This is done inside gamemap test because loading the map takes ages and we already have it.
                    var comp = entManager.GetComponent<StationJobsComponent>(station);
                    var jobs = new HashSet<ProtoId<JobPrototype>>(comp.SetupAvailableJobs.Keys);

                    jobs.ExceptWith(NoSpawnJobs);   // Moffstation - filter out our custom jobs

                    var spawnPoints = entManager.EntityQuery<SpawnPointComponent>()
                        .Where(x => x.SpawnType == SpawnPointType.Job && x.Job != null)
                        .Select(x => x.Job.Value);

                    jobs.ExceptWith(spawnPoints);

                    spawnPoints = entManager.EntityQuery<ContainerSpawnPointComponent>()
                        .Where(x => x.SpawnType is SpawnPointType.Job or SpawnPointType.Unset && x.Job != null)
                        .Select(x => x.Job.Value);

                    jobs.ExceptWith(spawnPoints);

                    Assert.That(jobs, Is.Empty, $"There is no spawnpoints for {string.Join(", ", jobs)} on {mapProto}.");
                }

                try
                {
                    mapSystem.DeleteMap(mapId);
                }
                catch (Exception ex)
                {
                    throw new Exception($"Failed to delete map {mapProto}", ex);
                }
            });
            await server.WaitRunTicks(1);

            await pair.CleanReturnAsync();
        }



        private static int GetCountLateSpawn<T>(List<EntityUid> gridUids, IEntityManager entManager)
            where T : ISpawnPoint, IComponent
        {
            var resultCount = 0;
            var queryPoint = entManager.AllEntityQueryEnumerator<T, TransformComponent>();
#nullable enable
            while (queryPoint.MoveNext(out T? comp, out var xform))
            {
                var spawner = (ISpawnPoint) comp;

                if (spawner.SpawnType is not SpawnPointType.LateJoin
                || xform.GridUid == null
                || !gridUids.Contains(xform.GridUid.Value))
                {
                    continue;
                }
#nullable disable
                resultCount++;
                break;
            }

            return resultCount;
        }

        [Test]
        public async Task AllMapsTested()
        {
            await using var pair = await PoolManager.GetServerClient();
            var server = pair.Server;
            var protoMan = server.ResolveDependency<IPrototypeManager>();

            var gameMaps = protoMan.EnumeratePrototypes<GameMapPrototype>()
                .Where(x => !pair.IsTestPrototype(x))
                .Select(x => x.ID)
                .ToHashSet();

            Assert.That(gameMaps.Remove(PoolManager.TestMap));

            Assert.That(gameMaps, Is.EquivalentTo(GameMaps.ToHashSet()), "Game map prototype missing from test cases.");

            await pair.CleanReturnAsync();
        }

        [Test]
        public async Task NonGameMapsLoadableTest()
        {
            await using var pair = await PoolManager.GetServerClient();
            var server = pair.Server;

            var mapLoader = server.ResolveDependency<IEntitySystemManager>().GetEntitySystem<MapLoaderSystem>();
            var resourceManager = server.ResolveDependency<IResourceManager>();
            var protoManager = server.ResolveDependency<IPrototypeManager>();
            var cfg = server.ResolveDependency<IConfigurationManager>();
            Assert.That(cfg.GetCVar(CCVars.GridFill), Is.False);

            var gameMaps = protoManager.EnumeratePrototypes<GameMapPrototype>().Select(o => o.MapPath).ToHashSet();

            var mapFolder = new ResPath("/Maps");
            var maps = resourceManager
                .ContentFindFiles(mapFolder)
                .Where(filePath => filePath.Extension == "yml" && !filePath.Filename.StartsWith(".", StringComparison.Ordinal))
                .ToArray();

            var mapPaths = new List<ResPath>();
            foreach (var map in maps)
            {
                if (gameMaps.Contains(map))
                    continue;

                var rootedPath = map.ToRootedPath();
                if (SkipTestMaps && rootedPath.ToString().StartsWith(TestMapsPath, StringComparison.Ordinal))
                {
                    continue;
                }
                mapPaths.Add(rootedPath);
            }

            await server.WaitPost(() =>
            {
                Assert.Multiple(() =>
                {
                    // This bunch of files contains a random mixture of both map and grid files.
                    // TODO MAPPING organize files
                    var opts = MapLoadOptions.Default with
                    {
                        DeserializationOptions = DeserializationOptions.Default with
                        {
                            InitializeMaps = true,
                            LogOrphanedGrids = false
                        }
                    };

                    HashSet<Entity<MapComponent>> maps;
                    foreach (var path in mapPaths)
                    {
                        try
                        {
                            Assert.That(mapLoader.TryLoadGeneric(path, out maps, out _, opts));
                        }
                        catch (Exception ex)
                        {
                            throw new Exception($"Failed to load map {path}", ex);
                        }

                        try
                        {
                            foreach (var map in maps)
                            {
                                server.EntMan.DeleteEntity(map);
                            }
                        }
                        catch (Exception ex)
                        {
                            throw new Exception($"Failed to delete map {path}", ex);
                        }
                    }
                });
            });

            await server.WaitRunTicks(1);
            await pair.CleanReturnAsync();
        }
    }
}<|MERGE_RESOLUTION|>--- conflicted
+++ resolved
@@ -84,12 +84,15 @@
             "Elkridge",
             "Relic",
             "dm01-entryway",
-<<<<<<< HEAD
+            // Moffstation - Start - Our maps
             "Waterjug",
             "Tram2",
-=======
-
->>>>>>> b1e6a0f2
+            "Train",
+            "Core",
+            "Omega",
+            "Loop",
+            "Meta"
+            // Moffstation - End
         };
 
         /// <summary>
