<Document>
  # Roleplay Rule 4 -# Do not use information your character would not have knowledge of.
Metagaming in Space station 14 is the term used to typically describe actions based on knowledge during a round that is inaccessible to your character. You cannot use information gained while dead or a ghost if you are alive. Use of information gained while dead is considered metagaming. This does not apply to knowledge of what antagonists are capable of doing. We expect players to understand what options are avaliable to antagonists.

## Out of character information and metagaming.
Unless otherwise specified, when playing as a different character (such as taking a ghost role or being changed to another character via admin intervention), you are to act without knowledge of what occurred in the round as any prior characters and as a ghost while playing a character (ghosts are not considered a character for this rule). Mindswap spells and polymorphs are not considered changing characters for this rule. Failure to follow this is metagaming.

The knowledge that a round will end is out of character information. Knowledge that the shift will end however, is not out of character information. The intention of this rule is to prevent preparation for End of round griefing (EORG). Utilising the knowledge that the round will end is metagaming.

### Knowledge from past lives
Except when otherwise specified, you cannot use any information gained in a past life in the same round.
For example, if you were killed by an antagonist, you cannot warn the crew of said antagonist when you respawn as a mothroach.
This does _not_ apply when being brought back from death as the same character, having your brain transferred to another body, or being cloned.
For example, if you were killed by an antagonist, your body was found and your brain was placed in a borg, you can recall what happened prior to your original death and could warn the of the antagonist.

### Knowledge that the round will end (and your character will, ergo, cease to exist)
Your character will, or should, know that their current shift on Space Station 14 will end and that they will return to Centcomm. They do not know that this represents the effective end of their existence from the perspective of their player.
You cannot preprepare for end-of-round griefing (EORG) or perform other actions that only make sense in the context that, your characters life ultimately doesn't matter.

### Knowledge gained via LOOC
You cannot use any knowledge gained via LOOC chat that is not in the context of assisting a player with controls, game mechanics, or being made to feel welcome. No in character information should be shared via LOOC, and no actions should be taken or altered because of LOOC or OOC chats.

### MRP Amendment
Being in the critically injured state or otherwise unconscious (includes sleeping) prevents your character from remembering anything that happened to or around them while unconscious. If brought out of the critical state to the alive state, you may remember what caused you to enter critical state. Entering the dead state causes your character to forget all events related to their death (if you can tie it to how you died, do not remember it). If revived, placed in a MMI, or in the case of Diona, splitting, the character is aware of the fact that they have died but not how.

## Do Not Metafriend or Metagrudge
Giving a person or character preferential treatment based on the events of a previous round is considered metafriending. Treating a person or character negatively based on the events of a previous round is considered metagrudging.

<<<<<<< HEAD
  The revealing condition for this shield is any of the following:
  - discovering a blood red hardsuit
  - discovering a nuclear operative's shuttle
  - an operative name
  - a War Ops announcement
  - being a nuclear operative
<!-- Moffstation - Start - Changing shield for new thief mechanics -->
  ## Thieves
  The potential that there are people aboard the station who are capable of pickpocketing is not shielded.
  However, you should not suspect someone of being capable of pickpocketing without good reason.
<!-- Moffstation - End -->
=======
#### Metafriending Examples
These are all examples of things that are prohibited.
- Giving a character additional access or a job because you are friends with the player who is playing that character.
- Trusting a character because you are friends with the player who is playing that character.
- Not fighting a character because you are friends with the player who is playing that character.
- Ignoring your objective to kill a character because your character and theirs became friends in a previous round.
>>>>>>> 3ce7d37b

#### Metagrudging Examples
These are all examples of things that are prohibited.

- Not giving a character additional access or a job because you are mad at or don't like the player who is playing that character.
- Not trusting a character because you are mad at or don't like the player who is playing that character.
- Starting a fight with a character because of something that they did in a previous round.
- Starting a fight with a character because of a major event that happened in a previous round.
- Starting a fight with a character because they killed you while you were playing a different character.
- Targeting or harassing a character based on anything which that character did in a previous round.
- Targeting or harassing a character based on anything which the character's player did while not playing the character.


## Explicitly Not Metagaming

<<<<<<< HEAD
  ## Stealth Items

  The fact that an item can be something other than what its visual appearance and examine description indicate is shielded.

  This shield protects stealth items, including protecting them from being tested.

  The revealing condition for this shield is any of the following:
  - seeing the item behave differently than the expected behavior for the item
  - seeing the item used for its hidden purpose
  - experiencing a situation where absolutely no other explanation is possible
  - discovering an unlocked uplink

  ## Explicitly Not Shielded
  The following is a list of things that are explicitly not shielded. If something is not on this list, it doesn't mean that it is shielded, but if something is on it then it definitely is not shielded.
  - The fact that the nuke disk must be protected and could be used by a bad actor to try to destroy the station.
  - Items that are of high value or are desired by the Syndicate, and therefore are likely targets of theft.
  - The idea that any Syndicate agent or other bad actor has goals or objectives that they are attempting to accomplish.
  - The number of goals or objectives that a Syndicate agent or other bad actor has.
  - The fact that the Syndicate are enemies of Nanotrasen, and that they regularly attempt to send covert agents to spy on, sabotage, or attack Nanotrasen.
  - A character's typical appearance. Though you should keep in mind that multiple characters can share the same name.
  - The fact that the Syndicate have covert items capable of getting items to them, and that these items are known as uplinks.
  - The fact that the Syndicate can provide subdermal implants to their agents with various capabilities.

  ## MRP Amendment 1
  A shield prevents your character from remembering anything that happened while unconscious. This shield is never revealed IC.

  ## MRP Amendment 2
  There is a "New Life Rule" shield. It prevents you from remembering anything that lead to your death, even if you are put into an MMI. If you are cloned, it also prevents you from remembering everything from that round. This shield is never revealed IC.

  ## Metafriending and Metagrudging
  This section provides additional information on a concept that is prohibited by multiple metashield items that are never revealed IC. Giving a person or character preferential treatment based on something that your character should not know is considered metafriending. Treating a person or character negatively based on something that your character should not know is considered metagrudging.

  ## Metafriending Examples
  These are all examples of things that are prohibited by at least one metashield item that is never revealed IC.
  - Giving a character additional access or a job because you are friends with the player who is playing that character.
  - Trusting a character because you are friends with the player who is playing that character.
  - Not fighting a character because you are friends with the player who is playing that character.
  - Ignoring your objective to kill a character because your character and theirs became friends in a previous round.

  ## Metagrudging Examples
  These are all examples of things that are prohibited by at least one metashield item that is never revealed IC.
  - Not giving a character additional access or a job because you are mad at or don't like the player who is playing that character.
  - Not trusting a character because you are mad at or don't like the player who is playing that character.
  - Starting a fight with a character because of something that they did last round.
  - Starting a fight with a character because they killed you while you were playing a different character.
  - Targeting or harassing a character based on anything which that character did outside the current round.
  - Targeting or harassing a character based on anything which the character's player did while not playing the character.
=======
- Protecting high value crew items (will be labeled as such), such as the nuke disk, with the understanding that a bad actor may attempt to steal or use them.
- Remembering the general events of previous rounds (shifts) up to the extent that you do not metagrudge or metafriend any other player or character, remembering that you survived a violent shooting in the medbay is acceptable for example, stating who the shooter was is not. Avoid making remarks about specific characters, such as calling out someone who was an antagonist in a prior round.
- The fact that antagonists exist and may be present on or off the station in any form.
- Knowledge of a characters typical appearance.
- Using knowledge of a characters typical appearance including your own for a disguise, such as a nuclear operative disguising as themselves as crew.
- Knowing that enemies may have concealed items that may have function that are not immediately apparent.
>>>>>>> 3ce7d37b
</Document><|MERGE_RESOLUTION|>--- conflicted
+++ resolved
@@ -26,26 +26,12 @@
 ## Do Not Metafriend or Metagrudge
 Giving a person or character preferential treatment based on the events of a previous round is considered metafriending. Treating a person or character negatively based on the events of a previous round is considered metagrudging.
 
-<<<<<<< HEAD
-  The revealing condition for this shield is any of the following:
-  - discovering a blood red hardsuit
-  - discovering a nuclear operative's shuttle
-  - an operative name
-  - a War Ops announcement
-  - being a nuclear operative
-<!-- Moffstation - Start - Changing shield for new thief mechanics -->
-  ## Thieves
-  The potential that there are people aboard the station who are capable of pickpocketing is not shielded.
-  However, you should not suspect someone of being capable of pickpocketing without good reason.
-<!-- Moffstation - End -->
-=======
 #### Metafriending Examples
 These are all examples of things that are prohibited.
 - Giving a character additional access or a job because you are friends with the player who is playing that character.
 - Trusting a character because you are friends with the player who is playing that character.
 - Not fighting a character because you are friends with the player who is playing that character.
 - Ignoring your objective to kill a character because your character and theirs became friends in a previous round.
->>>>>>> 3ce7d37b
 
 #### Metagrudging Examples
 These are all examples of things that are prohibited.
@@ -61,60 +47,10 @@
 
 ## Explicitly Not Metagaming
 
-<<<<<<< HEAD
-  ## Stealth Items
-
-  The fact that an item can be something other than what its visual appearance and examine description indicate is shielded.
-
-  This shield protects stealth items, including protecting them from being tested.
-
-  The revealing condition for this shield is any of the following:
-  - seeing the item behave differently than the expected behavior for the item
-  - seeing the item used for its hidden purpose
-  - experiencing a situation where absolutely no other explanation is possible
-  - discovering an unlocked uplink
-
-  ## Explicitly Not Shielded
-  The following is a list of things that are explicitly not shielded. If something is not on this list, it doesn't mean that it is shielded, but if something is on it then it definitely is not shielded.
-  - The fact that the nuke disk must be protected and could be used by a bad actor to try to destroy the station.
-  - Items that are of high value or are desired by the Syndicate, and therefore are likely targets of theft.
-  - The idea that any Syndicate agent or other bad actor has goals or objectives that they are attempting to accomplish.
-  - The number of goals or objectives that a Syndicate agent or other bad actor has.
-  - The fact that the Syndicate are enemies of Nanotrasen, and that they regularly attempt to send covert agents to spy on, sabotage, or attack Nanotrasen.
-  - A character's typical appearance. Though you should keep in mind that multiple characters can share the same name.
-  - The fact that the Syndicate have covert items capable of getting items to them, and that these items are known as uplinks.
-  - The fact that the Syndicate can provide subdermal implants to their agents with various capabilities.
-
-  ## MRP Amendment 1
-  A shield prevents your character from remembering anything that happened while unconscious. This shield is never revealed IC.
-
-  ## MRP Amendment 2
-  There is a "New Life Rule" shield. It prevents you from remembering anything that lead to your death, even if you are put into an MMI. If you are cloned, it also prevents you from remembering everything from that round. This shield is never revealed IC.
-
-  ## Metafriending and Metagrudging
-  This section provides additional information on a concept that is prohibited by multiple metashield items that are never revealed IC. Giving a person or character preferential treatment based on something that your character should not know is considered metafriending. Treating a person or character negatively based on something that your character should not know is considered metagrudging.
-
-  ## Metafriending Examples
-  These are all examples of things that are prohibited by at least one metashield item that is never revealed IC.
-  - Giving a character additional access or a job because you are friends with the player who is playing that character.
-  - Trusting a character because you are friends with the player who is playing that character.
-  - Not fighting a character because you are friends with the player who is playing that character.
-  - Ignoring your objective to kill a character because your character and theirs became friends in a previous round.
-
-  ## Metagrudging Examples
-  These are all examples of things that are prohibited by at least one metashield item that is never revealed IC.
-  - Not giving a character additional access or a job because you are mad at or don't like the player who is playing that character.
-  - Not trusting a character because you are mad at or don't like the player who is playing that character.
-  - Starting a fight with a character because of something that they did last round.
-  - Starting a fight with a character because they killed you while you were playing a different character.
-  - Targeting or harassing a character based on anything which that character did outside the current round.
-  - Targeting or harassing a character based on anything which the character's player did while not playing the character.
-=======
 - Protecting high value crew items (will be labeled as such), such as the nuke disk, with the understanding that a bad actor may attempt to steal or use them.
 - Remembering the general events of previous rounds (shifts) up to the extent that you do not metagrudge or metafriend any other player or character, remembering that you survived a violent shooting in the medbay is acceptable for example, stating who the shooter was is not. Avoid making remarks about specific characters, such as calling out someone who was an antagonist in a prior round.
 - The fact that antagonists exist and may be present on or off the station in any form.
 - Knowledge of a characters typical appearance.
 - Using knowledge of a characters typical appearance including your own for a disguise, such as a nuclear operative disguising as themselves as crew.
 - Knowing that enemies may have concealed items that may have function that are not immediately apparent.
->>>>>>> 3ce7d37b
 </Document>