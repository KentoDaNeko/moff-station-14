--- conflicted
+++ resolved
@@ -1,311 +1,4 @@
 ﻿Entries:
-<<<<<<< HEAD
-- author: themias
-  changes:
-  - message: Station beacons retain edited info when reopening their window.
-    type: Fix
-  id: 8407
-  time: '2025-05-02T16:14:16.0000000+00:00'
-  url: https://github.com/space-wizards/space-station-14/pull/37121
-- author: Errant
-  changes:
-  - message: Vox now only drop their organs when gibbed, not all of their bodyparts.
-    type: Fix
-  id: 8408
-  time: '2025-05-02T17:12:23.0000000+00:00'
-  url: https://github.com/space-wizards/space-station-14/pull/37111
-- author: murolem
-  changes:
-  - message: Updated PA crate order name and description to clarify that it only contains
-      boards.
-    type: Tweak
-  id: 8409
-  time: '2025-05-02T18:31:49.0000000+00:00'
-  url: https://github.com/space-wizards/space-station-14/pull/37109
-- author: Unkn0wnGh0st333
-  changes:
-  - message: Knuckle Dusters have arrived to Space Station 14. QM can now rule cargo
-      with a golden-covered fist!
-    type: Add
-  id: 8411
-  time: '2025-05-03T04:18:08.0000000+00:00'
-  url: https://github.com/space-wizards/space-station-14/pull/33470
-- author: Errant
-  changes:
-  - message: Visiting Command and Security ghostroles, as well as some other rare
-      centcomm ghostroles, now have their names properly randomized.
-    type: Fix
-  id: 8412
-  time: '2025-05-03T12:10:43.0000000+00:00'
-  url: https://github.com/space-wizards/space-station-14/pull/37143
-- author: Radezolid
-  changes:
-  - message: Fixed departmental maintenance airlocks not using it's wire layout.
-    type: Fix
-  - message: Command maintenance airlocks now have proper security like their regular
-      counterparts.
-    type: Tweak
-  id: 8413
-  time: '2025-05-03T15:07:57.0000000+00:00'
-  url: https://github.com/space-wizards/space-station-14/pull/36735
-- author: youtissoum
-  changes:
-  - message: Skeletons will no longer spawn inside of folded body bags.
-    type: Fix
-  id: 8414
-  time: '2025-05-03T19:19:33.0000000+00:00'
-  url: https://github.com/space-wizards/space-station-14/pull/37151
-- author: Minemoder
-  changes:
-  - message: The traitor uplink thieving gloves have been replaced with chameleon
-      thieving gloves, the same used by the Thief.
-    type: Tweak
-  id: 8415
-  time: '2025-05-03T19:28:47.0000000+00:00'
-  url: https://github.com/space-wizards/space-station-14/pull/36369
-- author: EmoGarbage404
-  changes:
-  - message: Added gibtonite! This secret ore becomes visible when struck and explodes
-      violently. It can be detected early using a mineral scanner.
-    type: Add
-  id: 8416
-  time: '2025-05-04T00:38:48.0000000+00:00'
-  url: https://github.com/space-wizards/space-station-14/pull/37160
-- author: EmoGarbage404
-  changes:
-  - message: You can no longer scrap coins and other salvaging treasures. They're
-      simply too valuable to junk.
-    type: Remove
-  id: 8417
-  time: '2025-05-04T02:39:19.0000000+00:00'
-  url: https://github.com/space-wizards/space-station-14/pull/37149
-- author: EmoGarbage404
-  changes:
-  - message: Mob corpses brought back from salvage pulls will no longer despawn with
-      the pull.
-    type: Fix
-  id: 8418
-  time: '2025-05-04T05:47:11.0000000+00:00'
-  url: https://github.com/space-wizards/space-station-14/pull/37169
-- author: perryprog
-  changes:
-  - message: Shelves built from the construction menu can now be placed in all orientations.
-    type: Fix
-  id: 8419
-  time: '2025-05-04T22:42:21.0000000+00:00'
-  url: https://github.com/space-wizards/space-station-14/pull/37186
-- author: brainfood1183
-  changes:
-  - message: A stack of Whoopie Cushions no longer launches you into oblivion!
-    type: Fix
-  id: 8420
-  time: '2025-05-04T23:01:27.0000000+00:00'
-  url: https://github.com/space-wizards/space-station-14/pull/36984
-- author: spanky-spanky
-  changes:
-  - message: On Fland, modified security to include genpop.
-    type: Add
-  id: 8421
-  time: '2025-05-06T01:29:18.0000000+00:00'
-  url: https://github.com/space-wizards/space-station-14/pull/37207
-- author: B-Kirill
-  changes:
-  - message: Added a search by profession and species in station records.
-    type: Add
-  id: 8422
-  time: '2025-05-06T16:21:16.0000000+00:00'
-  url: https://github.com/space-wizards/space-station-14/pull/37213
-- author: Cojoke-dot
-  changes:
-  - message: Pacifists can now throw bola
-    type: Tweak
-  id: 8423
-  time: '2025-05-06T16:55:01.0000000+00:00'
-  url: https://github.com/space-wizards/space-station-14/pull/37188
-- author: themias
-  changes:
-  - message: Fixed being unable to roll dough flat
-    type: Fix
-  id: 8424
-  time: '2025-05-06T16:57:05.0000000+00:00'
-  url: https://github.com/space-wizards/space-station-14/pull/37183
-- author: Quantum-cross
-  changes:
-  - message: Hosted anomaly effects not appearing at host when host is in container
-      or buckled
-    type: Fix
-  id: 8425
-  time: '2025-05-06T17:01:37.0000000+00:00'
-  url: https://github.com/space-wizards/space-station-14/pull/37179
-- author: ScarKy0
-  changes:
-  - message: Borgs, brains, zombies and similiar now correctly count as "marooned"
-      even while on the evac shuttle.
-    type: Fix
-  id: 8426
-  time: '2025-05-06T17:24:26.0000000+00:00'
-  url: https://github.com/space-wizards/space-station-14/pull/37148
-- author: B-Kirill
-  changes:
-  - message: Added a collapse button for the lobby right panel, improving visibility
-      of the background artwork.
-    type: Add
-  id: 8427
-  time: '2025-05-06T17:24:59.0000000+00:00'
-  url: https://github.com/space-wizards/space-station-14/pull/37140
-- author: Morty, lzk228
-  changes:
-  - message: Speech bubbles now indicate when a person is thinking of what to say.
-    type: Tweak
-  id: 8428
-  time: '2025-05-06T17:49:42.0000000+00:00'
-  url: https://github.com/space-wizards/space-station-14/pull/29349
-- author: Prole0
-  changes:
-  - message: Water bottles now fit in dispensers!
-    type: Tweak
-  id: 8429
-  time: '2025-05-06T18:13:34.0000000+00:00'
-  url: https://github.com/space-wizards/space-station-14/pull/37108
-- author: OnyxTheBrave
-  changes:
-  - message: Holy water now correctly metabolizes at .5 unites per second
-    type: Fix
-  id: 8430
-  time: '2025-05-06T18:31:24.0000000+00:00'
-  url: https://github.com/space-wizards/space-station-14/pull/37106
-- author: sowelipililimute
-  changes:
-  - message: Departmental cargo request computers now print slips that can be given
-      to Cargo for final approval, rather than directly approving the orders themselves
-    type: Tweak
-  id: 8431
-  time: '2025-05-06T19:04:19.0000000+00:00'
-  url: https://github.com/space-wizards/space-station-14/pull/36944
-- author: Ghagliiarghii
-  changes:
-  - message: Fixed a bug which allowed Janitor borgs to delete a held item and acquire
-      an empty hand.
-    type: Fix
-  id: 8432
-  time: '2025-05-06T19:10:10.0000000+00:00'
-  url: https://github.com/space-wizards/space-station-14/pull/36961
-- author: UpAndLeaves
-  changes:
-  - message: wearing an elite web vest and an atmos fire helmet will no longer heal
-      your burn damage when on fire.
-    type: Fix
-  id: 8433
-  time: '2025-05-07T02:03:05.0000000+00:00'
-  url: https://github.com/space-wizards/space-station-14/pull/37241
-- author: Flareguy
-  changes:
-  - message: Moth clothing now visually conforms to their body type, similar to Vox.
-    type: Add
-  id: 8434
-  time: '2025-05-07T10:06:42.0000000+00:00'
-  url: https://github.com/space-wizards/space-station-14/pull/37231
-- author: K-Dynamic
-  changes:
-  - message: Disposal x-junctions can be constructed, which feeds from three directions
-      towards one.
-    type: Add
-  - message: Disposal junctions now properly swap to all other possible junctions
-      when a screwdriver is applied - disposal junction -> y-junction -> flipped junction
-      -> x-junction -> disposal junction...
-    type: Fix
-  id: 8435
-  time: '2025-05-07T11:37:59.0000000+00:00'
-  url: https://github.com/space-wizards/space-station-14/pull/37092
-- author: Zalycon
-  changes:
-  - message: Raised limit of species chest markings to 2
-    type: Tweak
-  id: 8436
-  time: '2025-05-07T12:44:53.0000000+00:00'
-  url: https://github.com/space-wizards/space-station-14/pull/37065
-- author: themias
-  changes:
-  - message: Genpop prisoner closets can be ordered from cargo
-    type: Tweak
-  id: 8437
-  time: '2025-05-07T20:28:28.0000000+00:00'
-  url: https://github.com/space-wizards/space-station-14/pull/37237
-- author: JuneSzalkowska, SlamBamActionman
-  changes:
-  - message: 3 new exomorph-themed posters have been added!
-    type: Add
-  id: 8438
-  time: '2025-05-07T23:26:48.0000000+00:00'
-  url: https://github.com/space-wizards/space-station-14/pull/37260
-- author: B-Kirill
-  changes:
-  - message: AI context menu buttons now only appear on objects with valid interactions.
-    type: Fix
-  id: 8439
-  time: '2025-05-07T23:48:39.0000000+00:00'
-  url: https://github.com/space-wizards/space-station-14/pull/37224
-- author: Krunklehorn
-  changes:
-  - message: Cyborg chassis now properly drop their contents when gibbed.
-    type: Fix
-  id: 8440
-  time: '2025-05-08T14:28:12.0000000+00:00'
-  url: https://github.com/space-wizards/space-station-14/pull/37276
-- author: Thinbug0
-  changes:
-  - message: The push horn lost its ability to push items, in exchange of a bigger
-      range
-    type: Tweak
-  id: 8441
-  time: '2025-05-08T16:49:59.0000000+00:00'
-  url: https://github.com/space-wizards/space-station-14/pull/37281
-- author: MureixloL
-  changes:
-  - message: Changed sprite of mime satchel!
-    type: Tweak
-  id: 8442
-  time: '2025-05-08T17:38:31.0000000+00:00'
-  url: https://github.com/space-wizards/space-station-14/pull/37280
-- author: ciaran
-  changes:
-  - message: Guidebook recipe inputs can now link to recipes on the same page
-    type: Add
-  id: 8443
-  time: '2025-05-09T00:06:26.0000000+00:00'
-  url: https://github.com/space-wizards/space-station-14/pull/36700
-- author: Nyxilath
-  changes:
-  - message: Trash bags can be printed by Autolathes again.
-    type: Fix
-  id: 8444
-  time: '2025-05-09T03:35:49.0000000+00:00'
-  url: https://github.com/space-wizards/space-station-14/pull/37296
-- author: robinthedragon
-  changes:
-  - message: Basic operative bundle, which allows newkies to easily spend all 40 of
-      their TC on straightforwardly useful items.
-    type: Add
-  id: 8445
-  time: '2025-05-09T11:32:30.0000000+00:00'
-  url: https://github.com/space-wizards/space-station-14/pull/37290
-- author: Errant
-  changes:
-  - message: Borgs can no longer craft items using up their tools as an ingredient,
-      losing them forever.
-    type: Fix
-  id: 8446
-  time: '2025-05-09T12:43:38.0000000+00:00'
-  url: https://github.com/space-wizards/space-station-14/pull/37292
-- author: murolem
-  changes:
-  - message: Silo can now accept diamonds. Shiny!
-    type: Tweak
-  id: 8447
-  time: '2025-05-09T15:41:45.0000000+00:00'
-  url: https://github.com/space-wizards/space-station-14/pull/37305
-=======
->>>>>>> 3aece8d4
 - author: GaMEWAR360
   changes:
   - message: 'Added new bounties for: Rings, Goliath Plates, Hivelord Remains'
@@ -3949,9 +3642,6 @@
     type: Fix
   id: 8919
   time: '2025-09-04T01:08:53.0000000+00:00'
-<<<<<<< HEAD
-  url: https://github.com/space-wizards/space-station-14/pull/40098
-=======
   url: https://github.com/space-wizards/space-station-14/pull/40098
 - author: Quantum-cross
   changes:
@@ -4256,5 +3946,4 @@
     type: Add
   id: 8959
   time: '2025-09-13T17:36:28.0000000+00:00'
-  url: https://github.com/space-wizards/space-station-14/pull/40321
->>>>>>> 3aece8d4
+  url: https://github.com/space-wizards/space-station-14/pull/40321