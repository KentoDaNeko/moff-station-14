- type: guideEntry
  id: Species
  name: guide-entry-species
  text: "/ServerInfo/Guidebook/Mobs/Species.xml"
  children:
<<<<<<< HEAD
  - Arachnid
  - Diona
  - Dwarf
  - Human
  - Moth
  - Reptilian
  - SlimePerson
  - Vox
  - Vulpkanin
=======
    - Arachnid
    - Diona
    - Dwarf
    - Human
    - Moth
    - Reptilian
    - Resomi # Moffstation - Resomi Guidebook Entry
    - SlimePerson
    - Vox
>>>>>>> 52a4b7ec

- type: guideEntry
  id: Arachnid
  name: species-name-arachnid
  text: "/ServerInfo/Guidebook/Mobs/Arachnid.xml"

- type: guideEntry
  id: Diona
  name: species-name-diona
  text: "/ServerInfo/Guidebook/Mobs/Diona.xml"

- type: guideEntry
  id: Dwarf
  name: species-name-dwarf
  text: "/ServerInfo/Guidebook/Mobs/Dwarf.xml"

- type: guideEntry
  id: Human
  name: species-name-human
  text: "/ServerInfo/Guidebook/Mobs/Human.xml"

- type: guideEntry
  id: Moth
  name: species-name-moth
  text: "/ServerInfo/Guidebook/Mobs/Moth.xml"

- type: guideEntry
  id: Reptilian
  name: species-name-reptilian
  text: "/ServerInfo/Guidebook/Mobs/Reptilian.xml"

- type: guideEntry
  id: SlimePerson
  name: species-name-slime
  text: "/ServerInfo/Guidebook/Mobs/SlimePerson.xml"

- type: guideEntry
  id: Vox
  name: species-name-vox
  text: "/ServerInfo/Guidebook/Mobs/Vox.xml"

<<<<<<< HEAD
- type: guideEntry
  id: Vulpkanin
  name: species-name-vulpkanin
  text: "/ServerInfo/Guidebook/Mobs/Vulpkanin.xml"
=======
  # Moffstation - Start - Resomi Guidebook Entry
- type: guideEntry
  id: Resomi
  name: species-name-resomi
  text: "/ServerInfo/_Starlight/Guidebook/Mobs/Resomi.xml"
  # Moffstation - End - Resomi Guidebook Entry
>>>>>>> 52a4b7ec
<|MERGE_RESOLUTION|>--- conflicted
+++ resolved
@@ -3,27 +3,16 @@
   name: guide-entry-species
   text: "/ServerInfo/Guidebook/Mobs/Species.xml"
   children:
-<<<<<<< HEAD
   - Arachnid
   - Diona
   - Dwarf
   - Human
   - Moth
   - Reptilian
+  - Resomi # Moffstation - Resomi Guidebook Entry
   - SlimePerson
   - Vox
   - Vulpkanin
-=======
-    - Arachnid
-    - Diona
-    - Dwarf
-    - Human
-    - Moth
-    - Reptilian
-    - Resomi # Moffstation - Resomi Guidebook Entry
-    - SlimePerson
-    - Vox
->>>>>>> 52a4b7ec
 
 - type: guideEntry
   id: Arachnid
@@ -65,16 +54,14 @@
   name: species-name-vox
   text: "/ServerInfo/Guidebook/Mobs/Vox.xml"
 
-<<<<<<< HEAD
 - type: guideEntry
   id: Vulpkanin
   name: species-name-vulpkanin
   text: "/ServerInfo/Guidebook/Mobs/Vulpkanin.xml"
-=======
+
   # Moffstation - Start - Resomi Guidebook Entry
 - type: guideEntry
   id: Resomi
   name: species-name-resomi
   text: "/ServerInfo/_Starlight/Guidebook/Mobs/Resomi.xml"
-  # Moffstation - End - Resomi Guidebook Entry
->>>>>>> 52a4b7ec
+  # Moffstation - End - Resomi Guidebook Entry