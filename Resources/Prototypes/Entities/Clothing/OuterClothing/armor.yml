--- conflicted
+++ resolved
@@ -1,6 +1,5 @@
 # Numbers for armor here largely taken from /tg/.
-# armor.yml covers both armored vests (e.g. not just cosmetic) and armor that covers multiple bodyparts/limbs
-
+# NOTE: Half of the kind of armor you're probably thinking of is in vests.yml. These should probably be merged some day.
 
 #Basic armor vest for inheritance
 - type: entity
@@ -47,35 +46,6 @@
     sprite: Clothing/OuterClothing/Armor/security_slim.rsi
 
 - type: entity
-<<<<<<< HEAD
-  parent: [ClothingOuterBaseLarge, AllowSuitStorageClothing, BaseSecurityContraband]
-  id: ClothingOuterArmorRiot
-  name: riot suit
-  description: A suit of semi-flexible polycarbonate body armor with heavy padding to protect against melee attacks. Perfect for fighting delinquents around the station.
-  components:
-  - type: Sprite
-    sprite: Clothing/OuterClothing/Armor/riot.rsi
-  - type: Clothing
-    sprite: Clothing/OuterClothing/Armor/riot.rsi
-  - type: Armor
-    modifiers:
-      coefficients:
-        Blunt: 0.4
-        Slash: 0.4
-        Piercing: 0.7
-        Heat: 0.9
-        Caustic: 0.9
-  - type: ExplosionResistance
-    damageCoefficient: 0.9
-  #Moffstation - Begin (Stamina Resistance)
-  - type: StaminaResistance
-    damageCoefficient: 0.6 # Riot gear, +20%.
-  #Moffstation - End
-  - type: GroupExamine
-
-- type: entity
-=======
->>>>>>> fbe05977
   parent: ClothingOuterArmorBase
   id: ClothingOuterArmorBulletproof
   name: bulletproof vest
@@ -116,19 +86,6 @@
     reflectProb: 1
     reflects:
       - Energy
-    reflectingInHands: false
-
-#Detective's vest
-- type: entity
-  parent: [ClothingOuterArmorBase, BaseSecurityContraband]
-  id: ClothingOuterVestDetective
-  name: detective's vest
-  description: A hard-boiled private investigator's armored vest.
-  components:
-  - type: Sprite
-    sprite: Clothing/OuterClothing/Vests/detvest.rsi
-  - type: Clothing
-    sprite: Clothing/OuterClothing/Vests/detvest.rsi
 
 - type: entity
   parent: [ClothingOuterBaseLarge, AllowSuitStorageClothing]
@@ -346,6 +303,10 @@
         Caustic: 0.9
   - type: ExplosionResistance
     damageCoefficient: 0.9
+  #Moffstation - Begin (Stamina Resistance)
+  - type: StaminaResistance
+    damageCoefficient: 0.6 # Riot gear, +20%.
+  #Moffstation - End
   - type: GroupExamine
 
 - type: entity
@@ -435,7 +396,6 @@
     sprite: Clothing/OuterClothing/Armor/magusred.rsi
 
 - type: entity
-<<<<<<< HEAD
   parent: [ClothingOuterBaseLarge, AllowSuitStorageClothing, BaseCommandContraband]
   id: ClothingOuterArmorCaptainCarapace
   name: "captain's carapace"
@@ -466,8 +426,6 @@
   - type: GroupExamine
 
 - type: entity
-=======
->>>>>>> fbe05977
   parent: [ ClothingOuterBaseLarge, BaseMajorContraband, AllowSuitStorageClothing ]
   id: ClothingOuterArmorChangeling
   name: chitinous armor
