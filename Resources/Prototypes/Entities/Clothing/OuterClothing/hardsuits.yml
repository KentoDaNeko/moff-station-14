--- conflicted
+++ resolved
@@ -576,17 +576,8 @@
     lowPressureMultiplier: 1000
   - type: ExplosionResistance
     damageCoefficient: 0.5
-<<<<<<< HEAD
-  #- type: StaminaResistance
-  #  damageCoefficient: 0.75
-  # Moffstation - Begin (Stamina Resistance) - Armor gets 40%.
-  - type: StaminaResistance
-    damageCoefficient: 0.6
-  # Moffstation - End
-=======
   - type: StaminaResistance # do not add these to other equipment or mobs, we don't want to microbalance these everywhere
     damageCoefficient: 0.75
->>>>>>> 2f37923d
   - type: Armor
     modifiers:
       coefficients:
@@ -650,17 +641,8 @@
     damageCoefficient: 0.2
   - type: FireProtection
     reduction: 0.8
-<<<<<<< HEAD
-  #- type: StaminaResistance
-  #  damageCoefficient: 0.6
-  # Moffstation - Begin (Stamina Resistance) - Riot/Advanced armor gets 40%.
-  - type: StaminaResistance
-    damageCoefficient: 0.6
-  # Moffstation - End
-=======
   - type: StaminaResistance # do not add these to other equipment or mobs, we don't want to microbalance these everywhere
     damageCoefficient: 0.6
->>>>>>> 2f37923d
   - type: Armor
     modifiers:
       coefficients:
@@ -700,17 +682,8 @@
     lowPressureMultiplier: 1000
   - type: ExplosionResistance
     damageCoefficient: 0.5
-<<<<<<< HEAD
-  #- type: StaminaResistance
-  #  damageCoefficient: 0.6
-  # Moffstation - Begin (Stamina Resistance) - Riot/Advanced armor gets 40%.
-  - type: StaminaResistance
-    damageCoefficient: 0.6
-  # Moffstation - End
-=======
   - type: StaminaResistance # do not add these to other equipment or mobs, we don't want to microbalance these everywhere
     damageCoefficient: 0.6
->>>>>>> 2f37923d
   - type: Armor
     modifiers:
       coefficients:
@@ -881,11 +854,11 @@
   description: An ancient armored hardsuit, perfect for defending against space scurvy and toolbox-wielding scallywags.
   components:
   - type: Sprite
-    sprite: _Moffstation/Clothing/OuterClothing/Hardsuits/piratecaptain.rsi
+    sprite: Clothing/OuterClothing/Hardsuits/piratecaptain.rsi
   - type: Item
     size: Huge
   - type: Clothing
-    sprite: _Moffstation/Clothing/OuterClothing/Hardsuits/piratecaptain.rsi
+    sprite: Clothing/OuterClothing/Hardsuits/piratecaptain.rsi
   - type: PressureProtection
     highPressureMultiplier: 0.02
     lowPressureMultiplier: 1000
