#When adding new hardsuits, please try to keep the organization consistent with hardsuit-helmets.yml (if possible.)

#CREW HARDSUITS
#Atmospherics Hardsuit
- type: entity
  parent: [ClothingOuterHardsuitBase, BaseEngineeringContraband]
  id: ClothingOuterHardsuitAtmos
  name: atmos hardsuit
  description: A special suit that protects against hazardous, low pressure environments. Has thermal shielding.
  components:
  - type: Sprite
    sprite: Clothing/OuterClothing/Hardsuits/atmospherics.rsi
  - type: Clothing
    sprite: Clothing/OuterClothing/Hardsuits/atmospherics.rsi
  - type: PressureProtection
    highPressureMultiplier: 0.02
    lowPressureMultiplier: 1000
  - type: TemperatureProtection
    heatingCoefficient: 0.001
    coolingCoefficient: 0.001
  - type: FireProtection
    reduction: 0.8
  - type: ExplosionResistance
    damageCoefficient: 0.5
  - type: Armor
    modifiers:
      coefficients:
        Blunt: 0.9
        Slash: 0.9
        Piercing: 0.9
        Heat: 0.8
        Radiation: 0.5
  - type: ClothingSpeedModifier
    walkModifier: 0.8 # MOFFSTATION CHANGE
    sprintModifier: 0.8 # MOFFSTATION CHANGE
  - type: HeldSpeedModifier
  - type: ToggleableClothing
    clothingPrototype: ClothingHeadHelmetHardsuitAtmos

#Engineering Hardsuit
- type: entity
  parent: [ClothingOuterHardsuitBase, BaseEngineeringContraband]
  id: ClothingOuterHardsuitEngineering
  name: engineering hardsuit
  description: A special suit that protects against hazardous, low pressure environments. Has radiation shielding.
  components:
  - type: Sprite
    sprite: Clothing/OuterClothing/Hardsuits/engineering.rsi
  - type: Clothing
    sprite: Clothing/OuterClothing/Hardsuits/engineering.rsi
  - type: PressureProtection
    highPressureMultiplier: 0.04
    lowPressureMultiplier: 1000
  - type: ExplosionResistance
    damageCoefficient: 0.5
  - type: Armor
    modifiers:
      coefficients:
        Blunt: 0.9
        Slash: 0.9
        Piercing: 0.9
        Shock: 0.8
        Caustic: 0.5
        Radiation: 0.2
  - type: ClothingSpeedModifier
    walkModifier: 0.8 # MOFFSTATION CHANGE
    sprintModifier: 0.8 # MOFFSTATION CHANGE
  - type: HeldSpeedModifier
  - type: ToggleableClothing
    clothingPrototype: ClothingHeadHelmetHardsuitEngineering

#Spationaut Hardsuit
- type: entity
  parent: [ClothingOuterHardsuitBase, BaseCargoContraband]
  id: ClothingOuterHardsuitSpatio
  name: spationaut hardsuit
  description: A lightweight hardsuit designed for industrial EVA in zero gravity.
  components:
  - type: Sprite
    sprite: Clothing/OuterClothing/Hardsuits/spatio.rsi
  - type: Clothing
    sprite: Clothing/OuterClothing/Hardsuits/spatio.rsi
  - type: PressureProtection
    highPressureMultiplier: 0.7
    lowPressureMultiplier: 1000
  - type: Armor
    modifiers:
      coefficients:
        Blunt: 0.9
        Slash: 0.9
        Piercing: 0.9
        Radiation: 0.3 #salv is supposed to have radiation hazards in the future
        Caustic: 0.8
  - type: ClothingSpeedModifier
    walkModifier: 0.8
    sprintModifier: 0.8
  - type: HeldSpeedModifier
  - type: ToggleableClothing
    clothingPrototype: ClothingHeadHelmetHardsuitSpatio
  - type: Tag
    tags:
    - Hardsuit
    - WhitelistChameleon
    - HardsuitSpatio

#Salvage Hardsuit
- type: entity
  parent: [ClothingOuterHardsuitBase, BaseCargoContraband]
  id: ClothingOuterHardsuitSalvage
  name: mining hardsuit
  description: A special suit that protects against hazardous, low pressure environments. Has reinforced plating for wildlife encounters.
  components:
  - type: Sprite
    sprite: Clothing/OuterClothing/Hardsuits/salvage.rsi
  - type: Clothing
    sprite: Clothing/OuterClothing/Hardsuits/salvage.rsi
  - type: PressureProtection
    highPressureMultiplier: 0.5
    lowPressureMultiplier: 1000
  - type: ExplosionResistance
    damageCoefficient: 0.7
  # Moffstation - Begin (Stamina Resistance)
  - type: StaminaResistance
    damageCoefficient: 0.7 # Heavy hardsuit, +20%.
  # Moffstation - End
  - type: Armor
    modifiers:
      coefficients:
        Blunt: 0.7
        Slash: 0.6
        Piercing: 0.7
        Heat: 0.7
        Radiation: 0.3
        Caustic: 0.7
  - type: ClothingSpeedModifier
    walkModifier: 0.75
    sprintModifier: 0.75
  - type: HeldSpeedModifier
  - type: ToggleableClothing
    clothingPrototype: ClothingHeadHelmetHardsuitSalvage

#Goliath Hardsuit
- type: entity
  parent: [ClothingOuterHardsuitBase, BaseCargoContraband]
  id: ClothingOuterHardsuitGoliath
  name: goliath hardsuit
  description: A lightweight hardsuit, adorned with a patchwork of thick, chitinous goliath hide.
  components:
  - type: Sprite
    sprite: Clothing/OuterClothing/Hardsuits/goliath.rsi
  - type: Clothing
    sprite: Clothing/OuterClothing/Hardsuits/goliath.rsi
  - type: PressureProtection
    highPressureMultiplier: 0.5
    lowPressureMultiplier: 1000
  - type: ExplosionResistance
    damageCoefficient: 0.3
  # Moffstation - Begin (Stamina Resistance)
  - type: StaminaResistance
    damageCoefficient: 0.7 # Heavy hardsuit, +20%.
  # Moffstation - End
  - type: Armor
    modifiers:
      coefficients:
        Blunt: 0.7
        Slash: 0.7
        Piercing: 0.5
        Heat: 0.7 #Goliath hide gets grilled instead of you
        Radiation: 0.3
        Caustic: 0.8
  - type: ClothingSpeedModifier
    walkModifier: 0.8
    sprintModifier: 0.8
  - type: HeldSpeedModifier
  - type: ToggleableClothing
    clothingPrototype: ClothingHeadHelmetHardsuitGoliath
  - type: Construction
    graph: HardsuitGoliath
    node: hardsuitGoliath

#Maxim Hardsuit
- type: entity
  parent: [ClothingOuterHardsuitBase, BaseCargoContraband]
  id: ClothingOuterHardsuitMaxim
  name: salvager maxim hardsuit
  description: Fire. Heat. These things forge great weapons, they also forge great salvagers.
  components:
  - type: Sprite
    sprite: Clothing/OuterClothing/Hardsuits/maxim.rsi
  - type: Clothing
    sprite: Clothing/OuterClothing/Hardsuits/maxim.rsi
  - type: PressureProtection
    highPressureMultiplier: 0.02
    lowPressureMultiplier: 1000
  - type: ClothingSpeedModifier
    walkModifier: 1.0
    sprintModifier: 1.0
  # Moffstation - Begin (Stamina Resistance)
  - type: StaminaResistance
    damageCoefficient: 0.7 # Heavy hardsuit, +20%.
  # Moffstation - End
  - type: Armor
    modifiers:
      coefficients:
        Blunt: 0.6
        Slash: 0.6
        Piercing: 0.5
        Heat: 0.3
        Radiation: 0.1
  - type: ExplosionResistance
    damageCoefficient: 0.2
  - type: TemperatureProtection
    heatingCoefficient: 0.001
    coolingCoefficient: 0.001
  - type: ToggleableClothing
    clothingPrototype: ClothingHeadHelmetHardsuitMaxim

#Security Hardsuit
- type: entity
  parent: [ClothingOuterHardsuitBase, BaseSecurityContraband]
  id: ClothingOuterHardsuitSecurity
  name: security hardsuit
  description: A special suit that protects against hazardous, low pressure environments. Has an additional layer of armor.
  components:
  - type: Sprite
    sprite: Clothing/OuterClothing/Hardsuits/security.rsi
  - type: Clothing
    sprite: Clothing/OuterClothing/Hardsuits/security.rsi
  - type: PressureProtection
    highPressureMultiplier: 0.5
    lowPressureMultiplier: 1000
  - type: ExplosionResistance
    damageCoefficient: 0.4
  # Moffstation - Begin (Stamina Resistance)
  - type: StaminaResistance
    damageCoefficient: 0.7 # Combat hardsuit, +20%.
  # Moffstation - End
  - type: Armor
    modifiers:
      coefficients:
        Blunt: 0.6
        Slash: 0.6
        Piercing: 0.6
        Heat: 0.8
        Caustic: 0.7
  - type: ClothingSpeedModifier
    walkModifier: 0.75
    sprintModifier: 0.75
  - type: HeldSpeedModifier
  - type: ToggleableClothing
    clothingPrototype: ClothingHeadHelmetHardsuitSecurity

#Brigmedic Hardsuit
- type: entity
  parent: [ClothingOuterHardsuitBase, BaseSecurityContraband]
  id: ClothingOuterHardsuitBrigmedic
  name: brigmedic hardsuit
  description: Special hardsuit of the guardian angel of the brig. It is the medical version of the security hardsuit.
  components:
  - type: Sprite
    sprite: Clothing/OuterClothing/Hardsuits/brigmedic.rsi
  - type: Clothing
    sprite: Clothing/OuterClothing/Hardsuits/brigmedic.rsi
  - type: PressureProtection
    highPressureMultiplier: 0.3
    lowPressureMultiplier: 1000
  # Moffstation - Begin (Stamina Resistance)
  - type: StaminaResistance
    damageCoefficient: 0.7 # Combat hardsuit, +20%.
  # Moffstation - End
  - type: Armor
    modifiers:
      coefficients:
        Blunt: 0.8
        Slash: 0.8
        Piercing: 0.7
  - type: ClothingSpeedModifier
    walkModifier: 0.65
    sprintModifier: 0.65
  - type: HeldSpeedModifier
  - type: ToggleableClothing
    clothingPrototype: ClothingHeadHelmetHardsuitBrigmedic

#Warden's Hardsuit
- type: entity
  parent: [ClothingOuterHardsuitBase, BaseSecurityContraband]
  id: ClothingOuterHardsuitWarden
  name: warden's hardsuit
  description: A specialized riot suit geared to combat low pressure environments.
  components:
  - type: Sprite
    sprite: Clothing/OuterClothing/Hardsuits/security-warden.rsi
  - type: Clothing
    sprite: Clothing/OuterClothing/Hardsuits/security-warden.rsi
  - type: PressureProtection
    highPressureMultiplier: 0.5
    lowPressureMultiplier: 1000
  - type: ExplosionResistance
    damageCoefficient: 0.4
  # Moffstation - Begin (Stamina Resistance)
  - type: StaminaResistance
    damageCoefficient: 0.5 # Combat riot hardsuit, +40%.
  # Moffstation - End
  - type: Armor
    modifiers:
      coefficients:
        Blunt: 0.4
        Slash: 0.5
        Piercing: 0.6
        Heat: 0.8
        Caustic: 0.7
  - type: ClothingSpeedModifier
    walkModifier: 0.7
    sprintModifier: 0.7
  - type: HeldSpeedModifier
  - type: ToggleableClothing
    clothingPrototype: ClothingHeadHelmetHardsuitWarden

#Captain's Hardsuit
- type: entity
  parent: [ClothingOuterHardsuitBase, BaseCommandContraband]
  id: ClothingOuterHardsuitCap
  name: captain's armored spacesuit
  description: A formal armored spacesuit, made for the station's captain.
  components:
  - type: Sprite
    sprite: Clothing/OuterClothing/Hardsuits/capspace.rsi
  - type: Clothing
    sprite: Clothing/OuterClothing/Hardsuits/capspace.rsi
  - type: PressureProtection
    highPressureMultiplier: 0.02
    lowPressureMultiplier: 1000
  - type: ExplosionResistance
    damageCoefficient: 0.5
  # Moffstation - Begin (Stamina Resistance)
  - type: StaminaResistance
    damageCoefficient: 0.7 # Combat hardsuit, +20%.
  # Moffstation - End
  - type: Armor
    modifiers:
      coefficients:
        Blunt: 0.8
        Slash: 0.8
        Piercing: 0.6
        Heat: 0.5
        Radiation: 0.5
        Caustic: 0.6
  - type: ClothingSpeedModifier
    walkModifier: 0.8
    sprintModifier: 0.8
  - type: HeldSpeedModifier
  - type: ToggleableClothing
    clothingPrototype: ClothingHeadHelmetHardsuitCap

#Chief Engineer's Hardsuit
- type: entity
  parent: [ClothingOuterHardsuitBase, BaseCommandContraband]
  id: ClothingOuterHardsuitEngineeringWhite
  name: chief engineer's hardsuit
  description: A special hardsuit that protects against hazardous, low pressure environments, made for the chief engineer of the station.
  components:
  - type: Sprite
    sprite: Clothing/OuterClothing/Hardsuits/engineering-white.rsi
  - type: Clothing
    sprite: Clothing/OuterClothing/Hardsuits/engineering-white.rsi
  - type: PressureProtection
    highPressureMultiplier: 0.02
    lowPressureMultiplier: 1000
  - type: FireProtection
    reduction: 0.8
  - type: ExplosionResistance
    damageCoefficient: 0.2
  - type: Armor
    modifiers:
      coefficients:
        Blunt: 0.8
        Slash: 0.8
        Piercing: 0.8
        Heat: 0.4
        Radiation: 0.0
        Caustic: 0.7
  - type: ClothingSpeedModifier
    walkModifier: 0.8
    sprintModifier: 0.8
  - type: HeldSpeedModifier
  - type: ToggleableClothing
    clothingPrototype: ClothingHeadHelmetHardsuitEngineeringWhite

#Chief Medical Officer's Hardsuit
- type: entity
  parent: [ClothingOuterHardsuitBase, BaseCommandContraband]
  id: ClothingOuterHardsuitMedical
  name: chief medical officer's hardsuit
  description: A special suit that protects against hazardous, low pressure environments. Built with lightweight materials for easier movement.
  components:
  - type: Sprite
    sprite: Clothing/OuterClothing/Hardsuits/medical.rsi
  - type: Clothing
    sprite: Clothing/OuterClothing/Hardsuits/medical.rsi
  - type: PressureProtection
    highPressureMultiplier: 0.3
    lowPressureMultiplier: 1000
  - type: Armor
    modifiers:
      coefficients:
        Caustic: 0.1
  - type: ZombificationResistance
    zombificationResistanceCoefficient: 0.4
  - type: ClothingSpeedModifier
    walkModifier: 0.95
    sprintModifier: 0.95
  - type: HeldSpeedModifier
  - type: ToggleableClothing
    clothingPrototype: ClothingHeadHelmetHardsuitMedical

#Research Director's Hardsuit
- type: entity
  parent: [ClothingOuterHardsuitBase, BaseGrandTheftContraband]
  id: ClothingOuterHardsuitRd
  name: experimental research hardsuit
  description: A special suit that protects against hazardous, low pressure environments. Has an additional layer of armor.
  components:
  - type: Sprite
    sprite: Clothing/OuterClothing/Hardsuits/rd.rsi
  - type: Clothing
    sprite: Clothing/OuterClothing/Hardsuits/rd.rsi
  - type: PressureProtection
    highPressureMultiplier: 0.02
    lowPressureMultiplier: 1000
  # Moffstation - Begin (Stamina Resistance)
  - type: StaminaResistance
    damageCoefficient: 0.7 # Heavy Hardsuit, +20%.
  # Moffstation - End
  - type: Armor
    modifiers:
      coefficients:
        Blunt: 0.6
        Slash: 0.8
        Piercing: 0.9
        Heat: 0.3
        Radiation: 0.1
        Caustic: 0.2
  - type: ExplosionResistance
    damageCoefficient: 0.1
  - type: ClothingSpeedModifier
    walkModifier: 0.75
    sprintModifier: 0.75
  - type: HeldSpeedModifier
  - type: Item
    size: Huge
    shape:
    - 0,0,4,4 #5X5, can fit in a duffel bag but nothing smaller.
  - type: Tag
    tags:
    - WhitelistChameleon
    - HighRiskItem
  - type: ToggleableClothing
    clothingPrototype: ClothingHeadHelmetHardsuitRd
  - type: StaticPrice
    price: 750
  - type: StealTarget
    stealGroup: ClothingOuterHardsuitRd

#Head of Security's Hardsuit
- type: entity
  parent: [ClothingOuterHardsuitBase, BaseCommandContraband]
  id: ClothingOuterHardsuitSecurityRed
  name: head of security's hardsuit
  description: A special suit that protects against hazardous, low pressure environments. Has an additional layer of armor.
  components:
  - type: Sprite
    sprite: Clothing/OuterClothing/Hardsuits/security-red.rsi
  - type: Clothing
    sprite: Clothing/OuterClothing/Hardsuits/security-red.rsi
  - type: PressureProtection
    highPressureMultiplier: 0.45
    lowPressureMultiplier: 1000
  - type: ExplosionResistance
    damageCoefficient: 0.5
  # Moffstation - Begin (Stamina Resistance)
  - type: StaminaResistance
    damageCoefficient: 0.7 # Combat hardsuit, +20%.
  # Moffstation - End
  - type: Armor
    modifiers:
      coefficients:
        Blunt: 0.6
        Slash: 0.5
        Piercing: 0.5
        Heat: 0.8
        Radiation: 0.5
        Caustic: 0.6
  - type: ClothingSpeedModifier
    walkModifier: 0.8
    sprintModifier: 0.8
  - type: HeldSpeedModifier
  - type: ToggleableClothing
    clothingPrototype: ClothingHeadHelmetHardsuitSecurityRed

#Luxury Mining Hardsuit
- type: entity
  parent: ClothingOuterHardsuitBase
  id: ClothingOuterHardsuitLuxury #DO NOT MAP - https://github.com/space-wizards/space-station-14/pull/19738#issuecomment-1703486738
  name: luxury mining hardsuit
  description: A refurbished mining hardsuit, fashioned after the Quartermaster's colors. Graphene lining provides less protection, but is much easier to move.
  categories: [ DoNotMap ]
  components:
  - type: Sprite
    sprite: Clothing/OuterClothing/Hardsuits/luxury.rsi
  - type: Clothing
    sprite: Clothing/OuterClothing/Hardsuits/luxury.rsi
  - type: PressureProtection
    highPressureMultiplier: 0.5
    lowPressureMultiplier: 1000
  - type: ExplosionResistance
    damageCoefficient: 0.9
  - type: Armor
    modifiers:
      coefficients:
        Blunt: 0.9
        Slash: 0.8
        Piercing: 0.9
        Heat: 0.9
        Radiation: 0.5
        Caustic: 0.8
  - type: ClothingSpeedModifier
    walkModifier: 0.9
    sprintModifier: 0.9
  - type: HeldSpeedModifier
  - type: ToggleableClothing
    clothingPrototype: ClothingHeadHelmetHardsuitLuxury

#ANTAG HARDSUITS
#Blood-red Hardsuit
- type: entity
  parent: [ ClothingOuterHardsuitBase, BaseSyndicateContraband ]
  id: ClothingOuterHardsuitSyndie
  name: blood-red hardsuit
  description: A heavily armored hardsuit designed for work in special operations. Property of Gorlex Marauders.
  components:
  - type: Sprite
    sprite: Clothing/OuterClothing/Hardsuits/syndicate.rsi
  - type: Item
    size: Huge
  - type: Clothing
    sprite: Clothing/OuterClothing/Hardsuits/syndicate.rsi
  - type: PressureProtection
    highPressureMultiplier: 0.05
    lowPressureMultiplier: 1000
  - type: ExplosionResistance
    damageCoefficient: 0.5
<<<<<<< HEAD
  # Moffstation - Begin (Stamina Resistance)
  - type: StaminaResistance
    damageCoefficient: 0.6 # Advanced combat hardsuit, +30%.
  # Moffstation - End
=======
  - type: StaminaResistance
    damageCoefficient: 0.75
>>>>>>> b1e6a0f2
  - type: Armor
    modifiers:
      coefficients:
        Blunt: 0.5
        Slash: 0.5
        Piercing: 0.5
        Heat: 0.5
        Radiation: 0.5
        Caustic: 0.5
  - type: ClothingSpeedModifier
    walkModifier: 0.9
    sprintModifier: 0.9
  - type: HeldSpeedModifier
  - type: ToggleableClothing
    clothingPrototype: ClothingHeadHelmetHardsuitSyndie
  - type: Tag
    tags:
    - MonkeyWearable
    - Hardsuit
    - WhitelistChameleon
  - type: StaticPrice
    price: 5000

# Syndicate Medic Hardsuit
- type: entity
  parent: [ClothingOuterHardsuitSyndie, BaseSyndicateContraband]
  id: ClothingOuterHardsuitSyndieMedic
  name: blood-red medic hardsuit
  description: A heavily armored and agile advanced hardsuit specifically designed for field medic operations.
  components:
  - type: Sprite
    sprite: Clothing/OuterClothing/Hardsuits/syndiemedic.rsi
  - type: Clothing
    sprite: Clothing/OuterClothing/Hardsuits/syndiemedic.rsi
  - type: ToggleableClothing
    clothingPrototype: ClothingHeadHelmetHardsuitSyndieMedic
  - type: Tag
    tags:
    - Hardsuit
    - WhitelistChameleon

#Syndicate Elite Hardsuit
- type: entity
  parent: [ClothingOuterHardsuitBase, BaseSyndicateContraband]
  id: ClothingOuterHardsuitSyndieElite
  name: syndicate elite hardsuit
  description: An elite version of the blood-red hardsuit, with improved radiation resistance and fireproofing. Property of Gorlex Marauders.
  components:
  - type: Sprite
    sprite: Clothing/OuterClothing/Hardsuits/syndieelite.rsi
  - type: Clothing
    sprite: Clothing/OuterClothing/Hardsuits/syndieelite.rsi
  - type: PressureProtection
    highPressureMultiplier: 0.02
    lowPressureMultiplier: 1000
  - type: TemperatureProtection
    heatingCoefficient: 0.001
    coolingCoefficient: 0.001
  - type: ExplosionResistance
    damageCoefficient: 0.2
  - type: FireProtection
    reduction: 0.8
<<<<<<< HEAD
  # Moffstation - Begin (Stamina Resistance)
  - type: StaminaResistance
    damageCoefficient: 0.6 # Advanced Combat hardsuit, +30%.
  # Moffstation - End
=======
  - type: StaminaResistance
    damageCoefficient: 0.6
>>>>>>> b1e6a0f2
  - type: Armor
    modifiers:
      coefficients:
        Blunt: 0.6
        Slash: 0.6
        Piercing: 0.6
        Heat: 0.2
        Radiation: 0.01
        Caustic: 0.5
  - type: Item
    size: Huge
  - type: ClothingSpeedModifier
    walkModifier: 0.9
    sprintModifier: 0.9
  - type: HeldSpeedModifier
  - type: ToggleableClothing
    clothingPrototype: ClothingHeadHelmetHardsuitSyndieElite

#Syndicate Commander Hardsuit
- type: entity
  parent: [ClothingOuterHardsuitBase, BaseSyndicateContraband]
  id: ClothingOuterHardsuitSyndieCommander
  name: syndicate commander hardsuit
  description: A bulked up version of the blood-red hardsuit, purpose-built for the commander of a syndicate operative squad. Has significantly improved armor for those deadly front-lines firefights.
  components:
  - type: Sprite
    sprite: Clothing/OuterClothing/Hardsuits/syndiecommander.rsi
  - type: Clothing
    sprite: Clothing/OuterClothing/Hardsuits/syndiecommander.rsi
  - type: PressureProtection
    highPressureMultiplier: 0.05
    lowPressureMultiplier: 1000
  - type: ExplosionResistance
    damageCoefficient: 0.5
<<<<<<< HEAD
  # Moffstation - Begin (Stamina Resistance)
  - type: StaminaResistance
    damageCoefficient: 0.6 # Advanced combat hardsuit, +30%.
  # Moffstation - End
=======
  - type: StaminaResistance
    damageCoefficient: 0.6
>>>>>>> b1e6a0f2
  - type: Armor
    modifiers:
      coefficients:
        Blunt: 0.4
        Slash: 0.4
        Piercing: 0.3
        Heat: 0.5
        Radiation: 0.25
        Caustic: 0.4
  - type: ClothingSpeedModifier
    walkModifier: 0.9
    sprintModifier: 0.9
  - type: HeldSpeedModifier
  - type: ToggleableClothing
    clothingPrototype: ClothingHeadHelmetHardsuitSyndieCommander

#Cybersun Juggernaut Hardsuit
- type: entity
  parent: [ClothingOuterHardsuitBase, BaseSyndicateContraband]
  id: ClothingOuterHardsuitJuggernaut
  name: cybersun juggernaut suit
  description: A suit made by the cutting edge R&D department at cybersun to be hyper resilient.
  components:
  - type: Sprite
    sprite: Clothing/OuterClothing/Hardsuits/cybersun.rsi
  - type: Clothing
    sprite: Clothing/OuterClothing/Hardsuits/cybersun.rsi
  - type: PressureProtection
    highPressureMultiplier: 0.2
    lowPressureMultiplier: 1000
  - type: ExplosionResistance
    damageCoefficient: 0.3
<<<<<<< HEAD
  # Moffstation - Begin (Stamina Resistance)
  - type: StaminaResistance
    damageCoefficient: 0.7 # Intentional flaw.
  # Moffstation - End
=======
  - type: StaminaResistance # Should not have stamina resistance, this is purely so people know it was not forgotten.
    damageCoefficient: 0.99
>>>>>>> b1e6a0f2
  - type: Armor
    modifiers:
      coefficients:
        Blunt: 0.2
        Slash: 0.2
        Piercing: 0.2
        Heat: 0.2
        Radiation: 0.2
        Caustic: 0.2
  - type: ClothingSpeedModifier
    walkModifier: 0.65
    sprintModifier: 0.65
  - type: HeldSpeedModifier
  - type: ToggleableClothing
    clothingPrototype: ClothingHeadHelmetHardsuitCybersun
  - type: Tag
    tags:
    - MonkeyWearable
    - WhitelistChameleon

#Wizard Hardsuit
- type: entity
  parent: [ ClothingOuterHardsuitBase, BaseMagicalContraband ]
  id: ClothingOuterHardsuitWizard
  name: wizard hardsuit
  description: A bizarre gem-encrusted suit that radiates magical energies.
  components:
  - type: Sprite
    sprite: Clothing/OuterClothing/Hardsuits/wizard.rsi
  - type: Clothing
    sprite: Clothing/OuterClothing/Hardsuits/wizard.rsi
  - type: PressureProtection
    highPressureMultiplier: 0.05
    lowPressureMultiplier: 1000
  - type: ExplosionResistance
    damageCoefficient: 0.5
  - type: Armor
    modifiers:
      coefficients:
        Blunt: 0.6
        Slash: 0.6
        Piercing: 0.4
        Heat: 0.25
        Radiation: 0.25
        Caustic: 0.75
  - type: ClothingSpeedModifier
    walkModifier: 0.8
    sprintModifier: 0.8
  - type: HeldSpeedModifier
  - type: ToggleableClothing
    clothingPrototype: ClothingHeadHelmetHardsuitWizard

#Ling Space Suit
- type: entity
  parent: ClothingOuterHardsuitBase
  id: ClothingOuterHardsuitLing
  name: organic space suit
  description: A spaceworthy biomass of pressure and temperature resistant tissue.
  components:
  - type: Sprite
    sprite: Clothing/OuterClothing/Hardsuits/lingspacesuit.rsi
  - type: Clothing
    sprite: Clothing/OuterClothing/Hardsuits/lingspacesuit.rsi
  - type: PressureProtection
    highPressureMultiplier: 0.225
    lowPressureMultiplier: 1000
  - type: ExplosionResistance
    damageCoefficient: 0.2
  - type: Armor
    modifiers:
      coefficients:
        Blunt: 0.95
        Slash: 0.95
        Piercing: 1
        Heat: 0.5
  - type: ClothingSpeedModifier
    walkModifier: 0.8
    sprintModifier: 0.8
  - type: HeldSpeedModifier
  - type: ToggleableClothing
    clothingPrototype: ClothingHeadHelmetHardsuitLing

#Pirate EVA Suit (Deep Space EVA Suit)
#Despite visually appearing like a softsuit, it functions exactly like a hardsuit would (parents off of base hardsuit, has resistances and toggleable clothing, etc.) so it goes here.
- type: entity
  parent: [ ClothingOuterHardsuitBase, BaseMajorContraband ]
  id:  ClothingOuterHardsuitPirateEVA
  name: deep space EVA suit
  suffix: Pirate
  description: A heavy space suit that provides some basic protection from the cold harsh realities of deep space.
  components:
  - type: Sprite
    sprite: Clothing/OuterClothing/Hardsuits/pirateeva.rsi
  - type: Item
    size: Huge
  - type: Clothing
    sprite: Clothing/OuterClothing/Hardsuits/pirateeva.rsi
  - type: ExplosionResistance
    damageCoefficient: 0.7
  # Moffstation - Begin (Stamina Resistance)
  - type: StaminaResistance
    damageCoefficient: 0.8 # Shitty combat hardsuit, +10%.
  # Moffstation - End
  - type: Armor
    modifiers:
      coefficients:
        Blunt: 0.8
        Slash: 0.8
        Piercing: 0.9
        Heat: 0.4
        Caustic: 0.75
  - type: ClothingSpeedModifier
    walkModifier: 0.8 # Moffstation - more mobility for pirates
    sprintModifier: 0.8 # Moffstation - more mobility for pirates
  - type: HeldSpeedModifier
  - type: ToggleableClothing
    clothingPrototype: ClothingHeadHelmetHardsuitPirateEVA
  - type: StaticPrice
    price: 0

#Pirate Captain Hardsuit
- type: entity
  parent: [ ClothingOuterHardsuitBase, BaseMajorContraband ]
  id: ClothingOuterHardsuitPirateCap
  name: pirate captain's hardsuit
  description: An ancient armored hardsuit, perfect for defending against space scurvy and toolbox-wielding scallywags.
  components:
  - type: Sprite
    sprite: _Moffstation/Clothing/OuterClothing/Hardsuits/piratecaptain.rsi
  - type: Item
    size: Huge
  - type: Clothing
    sprite: _Moffstation/Clothing/OuterClothing/Hardsuits/piratecaptain.rsi
  - type: PressureProtection
    highPressureMultiplier: 0.02
    lowPressureMultiplier: 1000
  - type: ExplosionResistance
    damageCoefficient: 0.6
  # Moffstation - Begin (Stamina Resistance)
  - type: StaminaResistance
    damageCoefficient: 0.7 # Combat hardsuit, +20%.
  # Moffstation - End
  - type: Armor
    modifiers:
      coefficients:
        Blunt: 0.7
        Slash: 0.8
        Piercing: 0.85
        Heat: 0.4
        Caustic: 0.75
  - type: ClothingSpeedModifier
    walkModifier: 0.8
    sprintModifier: 0.8
  - type: HeldSpeedModifier
  - type: ToggleableClothing
    clothingPrototype: ClothingHeadHelmetHardsuitPirateCap
  - type: StaticPrice
    price: 0

#CENTCOMM / ERT HARDSUITS
#ERT Leader Hardsuit
- type: entity
  parent: [ BaseCentcommContraband, ClothingOuterHardsuitSyndieCommander ]
  id: ClothingOuterHardsuitERTLeader
  name: ERT leader's hardsuit
  description: A protective hardsuit worn by the leader of an emergency response team.
  components:
  - type: Sprite
    sprite: Clothing/OuterClothing/Hardsuits/ERTSuits/ertleader.rsi
  - type: Clothing
    sprite: Clothing/OuterClothing/Hardsuits/ERTSuits/ertleader.rsi
  - type: ToggleableClothing
    clothingPrototype: ClothingHeadHelmetHardsuitERTLeader

#ERT Chaplain Hardsuit
- type: entity
  parent: [ BaseCentcommContraband, ClothingOuterHardsuitJuggernaut ]
  id: ClothingOuterHardsuitERTChaplain
  name: ERT chaplain's hardsuit
  description: A protective hardsuit worn by the chaplains of an Emergency Response Team.
  components:
  - type: Sprite
    sprite: Clothing/OuterClothing/Hardsuits/ERTSuits/ertchaplain.rsi #if you change this, please update the humanoid.yml with a better markers sprite.
  - type: Clothing
    sprite: Clothing/OuterClothing/Hardsuits/ERTSuits/ertchaplain.rsi
  - type: ToggleableClothing
    clothingPrototype: ClothingHeadHelmetHardsuitERTChaplain

#ERT Engineer Hardsuit
- type: entity
  parent: ClothingOuterHardsuitCBURN
  id: ClothingOuterHardsuitERTEngineer
  name: ERT engineer's hardsuit
  description: A protective hardsuit worn by the engineers of an emergency response team.
  components:
  - type: Sprite
    sprite: Clothing/OuterClothing/Hardsuits/ERTSuits/ertengineer.rsi
  - type: Clothing
    sprite: Clothing/OuterClothing/Hardsuits/ERTSuits/ertengineer.rsi
  - type: ToggleableClothing
    clothingPrototype: ClothingHeadHelmetHardsuitERTEngineer
  - type: FireProtection
    reduction: 0.8

#ERT Medic Hardsuit
- type: entity
  parent: [ BaseCentcommContraband, ClothingOuterHardsuitSyndieMedic ]
  id: ClothingOuterHardsuitERTMedical
  name: ERT medic's hardsuit
  description: A protective hardsuit worn by the medics of an emergency response team.
  components:
  - type: Sprite
    sprite: Clothing/OuterClothing/Hardsuits/ERTSuits/ertmedical.rsi
  - type: Clothing
    sprite: Clothing/OuterClothing/Hardsuits/ERTSuits/ertmedical.rsi
  - type: ToggleableClothing
    clothingPrototype: ClothingHeadHelmetHardsuitERTMedical

#ERT Security Hardsuit
- type: entity
  parent: [ BaseCentcommContraband, ClothingOuterHardsuitSyndie ]
  id: ClothingOuterHardsuitERTSecurity
  name: ERT security's hardsuit
  description: A protective hardsuit worn by the security officers of an emergency response team.
  components:
  - type: Sprite
    sprite: Clothing/OuterClothing/Hardsuits/ERTSuits/ertsecurity.rsi
  - type: Clothing
    sprite: Clothing/OuterClothing/Hardsuits/ERTSuits/ertsecurity.rsi
  - type: ToggleableClothing
    clothingPrototype: ClothingHeadHelmetHardsuitERTSecurity
  - type: Tag
    tags:
    - Hardsuit
    - WhitelistChameleon

#ERT Janitor Hardsuit
- type: entity
  parent: ClothingOuterHardsuitCBURN
  id: ClothingOuterHardsuitERTJanitor
  name: ERT janitor's hardsuit
  description: A protective hardsuit worn by the janitors of an emergency response team.
  components:
  - type: Sprite
    sprite: Clothing/OuterClothing/Hardsuits/ERTSuits/ertjanitor.rsi
  - type: Clothing
    sprite: Clothing/OuterClothing/Hardsuits/ERTSuits/ertjanitor.rsi
  - type: ToggleableClothing
    clothingPrototype: ClothingHeadHelmetHardsuitERTJanitor

#Deathsquad
- type: entity
  parent: [ BaseCentcommContraband, ClothingOuterHardsuitBase ]
  id: ClothingOuterHardsuitDeathsquad
  name: death squad hardsuit
  description: An advanced hardsuit favored by commandos for use in special operations.
  components:
  - type: Sprite
    sprite: Clothing/OuterClothing/Hardsuits/deathsquad.rsi
  - type: Clothing
    sprite: Clothing/OuterClothing/Hardsuits/deathsquad.rsi
  - type: PressureProtection
    highPressureMultiplier: 0.02
    lowPressureMultiplier: 1000
  - type: TemperatureProtection
    heatingCoefficient: 0.001
    coolingCoefficient: 0.001
  - type: ExplosionResistance
    damageCoefficient: 0.2
  - type: FireProtection
    reduction: 0.8
  - type: StaminaResistance
    damageCoefficient: 0.15 # Needs 21 hits with a disabler to stun :godo:
  - type: Armor
    modifiers:
      coefficients:
        Blunt: 0.1 #best armor in the game
        Slash: 0.1
        Piercing: 0.1
        Heat: 0.1
        Radiation: 0.1
        Caustic: 0.1
  - type: ClothingSpeedModifier
    walkModifier: 1.0
    sprintModifier: 1.0
  - type: HeldSpeedModifier
  - type: ToggleableClothing
    clothingPrototype: ClothingHeadHelmetHardsuitDeathsquad

#CBURN Hardsuit
- type: entity
  parent: [ BaseCentcommContraband, ClothingOuterHardsuitBase ]
  id: ClothingOuterHardsuitCBURN
  name: CBURN exosuit
  description: A lightweight yet strong exosuit used for special cleanup operations.
  components:
  - type: Sprite
    sprite: Clothing/OuterClothing/Hardsuits/cburn.rsi
  - type: Clothing
    sprite: Clothing/OuterClothing/Hardsuits/cburn.rsi
  - type: PressureProtection
    highPressureMultiplier: 0.02
    lowPressureMultiplier: 1000
  - type: TemperatureProtection
    heatingCoefficient: 0.001
    coolingCoefficient: 0.001
  - type: ExplosionResistance
    damageCoefficient: 0.7
  # Moffstation - Begin (Stamina Resistance)
  - type: StaminaResistance
    damageCoefficient: 0.6 # Advanced combat hardsuit, +30%.
  # Moffstation - End
  - type: Armor
    modifiers:
      coefficients:
        Blunt: 0.7
        Slash: 0.7
        Piercing: 0.6
        Heat: 0.1
        Cold: 0.1
        Shock: 0.1
        Radiation: 0.1
        Caustic: 0.1
  - type: ZombificationResistance
    zombificationResistanceCoefficient: 0.25
  - type: ClothingSpeedModifier
    walkModifier: 1.0
    sprintModifier: 1.0
  - type: HeldSpeedModifier
  - type: ToggleableClothing
    clothingPrototype: ClothingHeadHelmetCBURN

#MISC. HARDSUITS
#Clown Hardsuit
- type: entity
  parent: ClothingOuterHardsuitBase
  id: ClothingOuterHardsuitClown
  name: clown hardsuit
  description: A custom-made clown hardsuit.
  components:
  - type: Sprite
    sprite: Clothing/OuterClothing/Hardsuits/clown.rsi
  - type: Clothing
    sprite: Clothing/OuterClothing/Hardsuits/clown.rsi
  - type: PressureProtection
    highPressureMultiplier: 0.5
    lowPressureMultiplier: 1000
  - type: ExplosionResistance
    damageCoefficient: 0.9
  - type: Armor
    modifiers:
      coefficients:
        Blunt: 0.9
        Slash: 0.9
        Piercing: 0.9
        Caustic: 0.8
  - type: ClothingSpeedModifier
    walkModifier: 0.9
    sprintModifier: 0.9
  - type: HeldSpeedModifier
  - type: Construction
    graph: ClownHardsuit
    node: clownHardsuit
  - type: ToggleableClothing
    clothingPrototype: ClothingHeadHelmetHardsuitClown

#Mime Hardsuit
- type: entity
  parent: ClothingOuterHardsuitClown
  id: ClothingOuterHardsuitMime
  name: mime hardsuit
  description: A custom-made mime hardsuit.
  components:
  - type: Sprite
    sprite: Clothing/OuterClothing/Hardsuits/mime.rsi
  - type: Clothing
    sprite: Clothing/OuterClothing/Hardsuits/mime.rsi
  - type: Construction
    graph: MimeHardsuit
    node: mimeHardsuit
  - type: ToggleableClothing
    clothingPrototype: ClothingHeadHelmetHardsuitMime

#Santa's Hardsuit
- type: entity
  parent: ClothingOuterHardsuitBase
  id: ClothingOuterHardsuitSanta
  name: Santa's hardsuit
  description: A festive, cheerful hardsuit that protects the jolly gift-giver while on sleighrides in space. Offers some resistance against asteroid strikes.
  components:
  - type: Sprite
    sprite: Clothing/OuterClothing/Hardsuits/santahardsuit.rsi
  - type: Clothing
    sprite: Clothing/OuterClothing/Hardsuits/santahardsuit.rsi
  - type: PressureProtection
    highPressureMultiplier: 0.5
    lowPressureMultiplier: 1000
  - type: ExplosionResistance
    damageCoefficient: 0.85
  - type: Armor
    modifiers:
      coefficients:
        Blunt: 0.85
        Slash: 0.9
        Piercing: 0.85
        Caustic: 0.8
  - type: ClothingSpeedModifier
    walkModifier: 0.9
    sprintModifier: 0.9
  - type: HeldSpeedModifier
  - type: ToggleableClothing
    clothingPrototype: ClothingHeadHelmetHardsuitSanta<|MERGE_RESOLUTION|>--- conflicted
+++ resolved
@@ -549,15 +549,8 @@
     lowPressureMultiplier: 1000
   - type: ExplosionResistance
     damageCoefficient: 0.5
-<<<<<<< HEAD
-  # Moffstation - Begin (Stamina Resistance)
-  - type: StaminaResistance
-    damageCoefficient: 0.6 # Advanced combat hardsuit, +30%.
-  # Moffstation - End
-=======
   - type: StaminaResistance
     damageCoefficient: 0.75
->>>>>>> b1e6a0f2
   - type: Armor
     modifiers:
       coefficients:
@@ -620,15 +613,8 @@
     damageCoefficient: 0.2
   - type: FireProtection
     reduction: 0.8
-<<<<<<< HEAD
-  # Moffstation - Begin (Stamina Resistance)
-  - type: StaminaResistance
-    damageCoefficient: 0.6 # Advanced Combat hardsuit, +30%.
-  # Moffstation - End
-=======
   - type: StaminaResistance
     damageCoefficient: 0.6
->>>>>>> b1e6a0f2
   - type: Armor
     modifiers:
       coefficients:
@@ -663,15 +649,8 @@
     lowPressureMultiplier: 1000
   - type: ExplosionResistance
     damageCoefficient: 0.5
-<<<<<<< HEAD
-  # Moffstation - Begin (Stamina Resistance)
-  - type: StaminaResistance
-    damageCoefficient: 0.6 # Advanced combat hardsuit, +30%.
-  # Moffstation - End
-=======
   - type: StaminaResistance
     damageCoefficient: 0.6
->>>>>>> b1e6a0f2
   - type: Armor
     modifiers:
       coefficients:
@@ -704,15 +683,8 @@
     lowPressureMultiplier: 1000
   - type: ExplosionResistance
     damageCoefficient: 0.3
-<<<<<<< HEAD
-  # Moffstation - Begin (Stamina Resistance)
-  - type: StaminaResistance
-    damageCoefficient: 0.7 # Intentional flaw.
-  # Moffstation - End
-=======
   - type: StaminaResistance # Should not have stamina resistance, this is purely so people know it was not forgotten.
     damageCoefficient: 0.99
->>>>>>> b1e6a0f2
   - type: Armor
     modifiers:
       coefficients:
