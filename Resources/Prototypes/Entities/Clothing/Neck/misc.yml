--- conflicted
+++ resolved
@@ -1,40 +1,4 @@
 - type: entity
-<<<<<<< HEAD
-  parent: ClothingNeckBase
-  id: ClothingNeckHeadphones
-  name: headphones
-  description: Quality headphones from Drunk Masters, with good sound insulation.
-  components:
-  - type: Sprite
-    sprite: _Moffstation/Clothing/Neck/Misc/headphones.rsi
-    layers:
-    - state: icon
-      map: [ "enum.ToggleableVisuals.Layer" ]
-  - type: Clothing
-    equippedPrefix: off
-    sprite: Clothing/Neck/Misc/headphones.rsi
-  - type: ToggleableVisuals
-    spriteLayer: enum.ToggleableVisuals.Layer
-    clothingVisuals:
-      neck:
-      - state: on-equipped-NECK
-  - type: Appearance
-  - type: GenericVisualizer
-    visuals:
-      enum.ToggleableVisuals.Enabled:
-        enum.ToggleableVisuals.Layer:
-          True: {state: icon-on}
-          False: {state: icon}
-  - type: ItemToggle
-    predictable: false
-    soundActivate:
-      path: /Audio/Items/flashlight_on.ogg
-    soundDeactivate:
-      path: /Audio/Items/flashlight_off.ogg
-
-- type: entity
-=======
->>>>>>> 2f37923d
   parent: Clothing
   id: ClothingNeckStethoscope
   name: stethoscope
