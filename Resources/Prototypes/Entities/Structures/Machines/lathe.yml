- type: entity
  id: BaseLathe
  parent: [ BaseMachinePowered, ConstructibleMachine ]
  abstract: true
  name: lathe
  components:
  - type: Appearance
  - type: WiresVisuals
  - type: Fixtures
    fixtures:
      fix1:
        shape:
          !type:PhysShapeAabb
          bounds: "-0.4,-0.4,0.4,0.4"
        density: 190
        mask:
        - MachineMask
        layer:
          - MachineLayer
  - type: Lathe
  - type: MaterialStorage
  - type: Destructible
    thresholds:
    - trigger:
        !type:DamageTrigger
        damage: 100
      behaviors:
      - !type:PlaySoundBehavior
        sound:
          collection: MetalBreak
      - !type:ChangeConstructionNodeBehavior
        node: machineFrame
      - !type:DoActsBehavior
        acts: ["Destruction"]
  - type: WiresPanel
  - type: ActivatableUI
    key: enum.LatheUiKey.Key
  - type: ActivatableUIRequiresPower
  - type: UserInterface
    interfaces:
      enum.LatheUiKey.Key:
        type: LatheBoundUserInterface
      enum.ResearchClientUiKey.Key:
        type: ResearchClientBoundUserInterface
  - type: Transform
    anchored: true
  - type: Pullable
  - type: StaticPrice
    price: 800
  - type: ResearchClient
  - type: TechnologyDatabase

# a lathe that can be sped up with space lube / slowed down with glue
- type: entity
  abstract: true
  parent: BaseLathe
  id: BaseLatheLube
  components:
  - type: ReagentSpeed
    solution: lube
    modifiers:
      SpaceLube: 0.25
      SpaceGlue: 5
  - type: SolutionContainerManager
    solutions:
      lube:
        maxVol: 250
  - type: Spillable
    solution: lube
  - type: RefillableSolution
    solution: lube
  - type: ExaminableSolution
    solution: lube

- type: entity
  abstract: true
  id: BaseHyperlathe
  components:
  - type: Lathe
    materialUseMultiplier: 0.5
    timeMultiplier: 1.5
  - type: LatheHeatProducing
  - type: ReagentSpeed
    modifiers:
      SpaceLube: 0.8 # being faster means less heat so lube needs to be nerfed
      SpaceGlue: 5 # no change from normal lathe, overheat!!!

- type: entity
  id: Autolathe
  parent: BaseLatheLube
  name: autolathe
  description: It produces basic items using metal and glass. Has the ability to process blueprints to print new recipes.
  components:
  - type: Sprite
    sprite: Structures/Machines/autolathe.rsi
    snapCardinals: true
    layers:
    - state: icon
      map: ["enum.LatheVisualLayers.IsRunning"]
    - state: unlit
      shader: unshaded
      map: ["enum.PowerDeviceVisualLayers.Powered"]
    - state: inserting
      map: ["enum.MaterialStorageVisualLayers.Inserting"]
    - state: panel
      map: ["enum.WiresVisualLayers.MaintenancePanel"]
  - type: Machine
    board: AutolatheMachineCircuitboard
  - type: MaterialStorage
    whitelist:
      tags:
        - Sheet
        - RawMaterial
        - Ingot
  - type: Lathe
    idleState: icon
    runningState: building
    unlitIdleState: unlit
    unlitRunningState: unlit-building
    staticPacks:
    - ToolsStatic
    - PartsStatic
    - AtmosStatic
    - CablesStatic
    - CargoStatic
    - MaterialsStatic
    - BasicChemistryStatic
    - RollerBedsStatic
    - LightsStatic
    - ServiceStatic
    - PowerCellsStatic
    - ElectronicsStatic
  - type: EmagLatheRecipes
    emagStaticPacks:
    - SecurityAmmoStatic
    - SecurityWeaponsStatic
  - type: BlueprintReceiver
    whitelist:
      tags:
      - BlueprintAutolathe
  - type: ContainerContainer
    containers:
      machine_board: !type:Container
      machine_parts: !type:Container
      blueprint: !type:Container
  - type: EmptyOnMachineDeconstruct
    containers:
    - blueprint

- type: entity
  id: AutolatheHyperConvection
  parent: [Autolathe, BaseHyperlathe]
  name: hyper convection autolathe
  description: A highly-experimental autolathe that harnesses the power of extreme heat to slowly create objects more cost-effectively.
  components:
  - type: Sprite
    sprite: Structures/Machines/autolathe_hypercon.rsi
  - type: Machine
    board: AutolatheHyperConvectionMachineCircuitboard

- type: entity
  id: Protolathe
  parent: BaseLatheLube
  name: protolathe
  description: Converts raw materials into advanced items.
  components:
  - type: Sprite
    sprite: Structures/Machines/protolathe.rsi
    snapCardinals: true
    layers:
    - state: icon
      map: ["enum.LatheVisualLayers.IsRunning"]
    - state: unlit
      shader: unshaded
      map: ["enum.PowerDeviceVisualLayers.Powered"]
    - state: inserting
      map: ["enum.MaterialStorageVisualLayers.Inserting"]
    - state: panel
      map: ["enum.WiresVisualLayers.MaintenancePanel"]
  - type: Machine
    board: ProtolatheMachineCircuitboard
  - type: MaterialStorage
    whitelist:
      tags:
        - Sheet
        - RawMaterial
        - Ingot
  - type: Lathe
    idleState: icon
    runningState: building
    unlitIdleState: unlit
    unlitRunningState: unlit-building
    staticPacks:
    - ChemistryStatic
    - SurgeryStatic
    dynamicPacks:
    - AdvancedTools
    - ScienceEquipment
    - ScienceClothing
    - PowerCells
    - ScienceWeapons
    - Mining
    - AtmosTools
    - EngineeringWeapons
    - Chemistry
    - Janitor
    - Instruments
    - Equipment
    - FauxTiles
  - type: EmagLatheRecipes
    emagDynamicPacks:
    - SecurityAmmo
    - SecurityExplosives
    - SecurityEquipment
    - SecurityWeapons

- type: entity
  id: ProtolatheHyperConvection
  parent: [Protolathe, BaseHyperlathe]
  name: hyper convection protolathe
  description: A highly-experimental protolathe that harnesses the power of extreme heat to slowly create objects more cost-effectively.
  components:
  - type: Sprite
    sprite: Structures/Machines/protolathe_hypercon.rsi
  - type: Machine
    board: ProtolatheHyperConvectionMachineCircuitboard

- type: entity
  id: CircuitImprinter
  parent: BaseLatheLube
  name: circuit imprinter
  description: Prints circuit boards for machines.
  components:
  - type: Sprite
    sprite: Structures/Machines/circuit_imprinter.rsi
    snapCardinals: true
    layers:
    - state: icon
      map: ["enum.LatheVisualLayers.IsRunning"]
    - state: unlit
      shader: unshaded
      map: ["enum.PowerDeviceVisualLayers.Powered"]
    - state: panel
      map: ["enum.WiresVisualLayers.MaintenancePanel"]
  - type: Machine
    board: CircuitImprinterMachineCircuitboard
  - type: Lathe
    producingSound: /Audio/Machines/circuitprinter.ogg
    idleState: icon
    runningState: building
    staticPacks:
    - ScienceBoardsStatic
    - ServiceBoardsStatic
    - CargoBoardsStatic
    - MedicalBoardsStatic
    - EngineeringBoardsStatic
    - CircuitFloorsStatic
    dynamicPacks:
    - EngineeringBoards
    - CargoBoards
    - MedicalBoards
    - ServiceBoards
    - ScienceBoards
    - CameraBoards
    - MechBoards
    - ShuttleBoards
  - type: EmagLatheRecipes
    emagDynamicPacks:
    - SecurityBoards
  - type: MaterialStorage
    whitelist:
      tags:
        - Sheet
        - RawMaterial
        - Ingot
  - type: RequireProjectileTarget

- type: entity
  id: CircuitImprinterHyperConvection
  parent: [CircuitImprinter, BaseHyperlathe]
  name: hyper convection circuit imprinter
  description: A highly-experimental circuit imprinter that harnesses the power of extreme heat to slowly create objects more cost-effectively.
  components:
  - type: Sprite
    sprite: Structures/Machines/circuit_imprinter_hypercon.rsi
  - type: Machine
    board: CircuitImprinterHyperConvectionMachineCircuitboard

- type: entity
  id: ExosuitFabricator
  parent: BaseLatheLube
  name: exosuit fabricator
  description: Creates parts for robotics and other mechanical needs.
  components:
  - type: Sprite
    sprite: Structures/Machines/exosuit_fabricator.rsi
    layers:
    - state: fab-idle
      map: ["enum.LatheVisualLayers.IsRunning"]
    - state: fab-load
      map: ["enum.MaterialStorageVisualLayers.Inserting"]
    - state: fab-o
      map: ["enum.WiresVisualLayers.MaintenancePanel"]
  - type: Machine
    board: ExosuitFabricatorMachineCircuitboard
  - type: Lathe
    idleState: fab-idle
    runningState: fab-active
<<<<<<< HEAD
    staticRecipes:
    - MMI
    - PositronicBrain
    - SciFlash
    - BorgModuleCable
    - BorgModuleFireExtinguisher
    - CyborgEndoskeleton
    - LeftArmBorg
    - RightArmBorg
    - LeftLegBorg
    - RightLegBorg
    - LightHeadBorg
    - TorsoBorg
    dynamicRecipes:
    - ProximitySensor
    - BorgModuleAdvancedCleaning
    - BorgModuleAdvancedTool
    - BorgModuleAdvancedChemical
    - BorgModuleAdvancedMining
    - RipleyHarness
    - RipleyLArm
    - RipleyRArm
    - RipleyLLeg
    - RipleyRLeg
    - MechEquipmentGrabber
    - HonkerHarness
    - HonkerLArm
    - HonkerRArm
    - HonkerLLeg
    - HonkerRLeg
    - MechEquipmentHorn
    - MechEquipmentGrabberSmall
    - HamtrHarness
    - HamtrLArm
    - HamtrRArm
    - HamtrLLeg
    - HamtrRLeg
    - VimHarness
=======
    staticPacks:
    - RoboticsStatic
    - BorgModulesStatic
    - BorgLimbsStatic
    dynamicPacks:
    - Robotics
    - BorgModules
    - MechParts
    - MechEquipment
>>>>>>> 9d48f66a
  - type: MaterialStorage
    whitelist:
      tags:
      - Sheet
      - RawMaterial
      - Ingot
  - type: GuideHelp
    guides:
    - Robotics

- type: entity
  id: Biofabricator
  parent: BaseLathe
  name: biocube fabricator
  description: Produces animal cubes using biomass.
  components:
  - type: Sprite
    sprite: Structures/Machines/biofabricator.rsi
    snapCardinals: true
    layers:
    - state: icon
      map: ["enum.LatheVisualLayers.IsRunning"]
      color: "#ffaa99"
    - state: unlit
      shader: unshaded
      map: ["enum.PowerDeviceVisualLayers.Powered"]
      color: "#ffaaaa"
    - state: inserting
      map: ["enum.MaterialStorageVisualLayers.Inserting"]
      color: "#ffaaaa"
    - state: panel
      map: ["enum.WiresVisualLayers.MaintenancePanel"]
  - type: Machine
    board: BiofabricatorMachineCircuitboard
  - type: MaterialStorage
    ignoreColor: true
    whitelist:
      tags:
        - Sheet
        - RawMaterial
  - type: Lathe
    idleState: icon
    runningState: building
    staticPacks:
    - FriendlyCubesStatic
  - type: EmagLatheRecipes
    emagStaticPacks:
    - HostileCubesStatic

- type: entity
  id: SecurityTechFab
  parent: BaseLatheLube
  name: security techfab
  description: Prints equipment for use by security crew.
  components:
  - type: Sprite
    sprite: Structures/Machines/techfab.rsi
    layers:
    - state: icon
      map: ["enum.LatheVisualLayers.IsRunning"]
    - state: sec
    - state: unlit
      shader: unshaded
      map: ["enum.PowerDeviceVisualLayers.Powered"]
    - state: inserting
      map: ["enum.MaterialStorageVisualLayers.Inserting"]
    - state: panel
      map: ["enum.WiresVisualLayers.MaintenancePanel"]
  - type: Machine
    board: SecurityTechFabCircuitboard
  - type: Lathe
    idleState: icon
    runningState: icon
    staticPacks:
    - SecurityEquipmentStatic
    - SecurityPracticeStatic
    - SecurityAmmoStatic
    - SecurityWeaponsStatic
    dynamicPacks:
    - SecurityEquipment
    - SecurityBoards
    - SecurityExplosives
    - SecurityAmmo
    - SecurityWeapons
  - type: MaterialStorage
    whitelist:
      tags:
        - Sheet
        - RawMaterial
        - Ingot

- type: entity
  id: AmmoTechFab
  parent: BaseLatheLube
  name: ammo techfab
  description: Prints the bare minimum of bullets that any budget military or armory could need. Nothing fancy.
  components:
    - type: Sprite
      sprite: Structures/Machines/techfab.rsi
      layers:
        - state: icon
          map: ["enum.LatheVisualLayers.IsRunning"]
        - state: ammo
        - state: unlit
          shader: unshaded
          map: ["enum.PowerDeviceVisualLayers.Powered"]
        - state: inserting
          map: ["enum.MaterialStorageVisualLayers.Inserting"]
        - state: panel
          map: ["enum.WiresVisualLayers.MaintenancePanel"]
    - type: Machine
      board: AmmoTechFabCircuitboard
    - type: Lathe
      idleState: icon
      runningState: icon
      staticPacks:
      - SecurityAmmoStatic
    - type: MaterialStorage
      whitelist:
        tags:
          - Sheet
          - RawMaterial
          - Ingot

- type: entity
  id: MedicalTechFab
  parent: BaseLatheLube
  name: medical techfab
  description: Prints equipment for use by the medbay.
  components:
  - type: Sprite
    sprite: Structures/Machines/techfab.rsi
    layers:
    - state: icon
      map: ["enum.LatheVisualLayers.IsRunning"]
    - state: med
    - state: unlit
      shader: unshaded
      map: ["enum.PowerDeviceVisualLayers.Powered"]
    - state: inserting
      map: ["enum.MaterialStorageVisualLayers.Inserting"]
    - state: panel
      map: ["enum.WiresVisualLayers.MaintenancePanel"]
  - type: Lathe
    idleState: icon
    runningState: icon
    staticPacks:
    - TopicalsStatic
    - ChemistryStatic
    - MedicalStatic
    - RollerBedsStatic
    - MedicalClothingStatic
    - EmptyMedkitsStatic
    - SurgeryStatic
    dynamicPacks:
    - Chemistry
  - type: Machine
    board: MedicalTechFabCircuitboard
  - type: StealTarget
    stealGroup: MedicalTechFabCircuitboard

- type: entity
  parent: BaseLathe
  id: UniformPrinter
  name: uniform printer
  description: Prints new or replacement uniforms.
  components:
  - type: Transform
    noRot: false
  - type: Sprite
    sprite: Structures/Machines/uniform_printer.rsi
    snapCardinals: false
    layers:
    - state: icon
      map: ["enum.LatheVisualLayers.IsRunning"]
  - type: Machine
    board: UniformPrinterMachineCircuitboard
  - type: Lathe
    producingSound: /Audio/Machines/uniformprinter.ogg
    idleState: icon
    runningState: building
    staticPacks:
    - ClothingCivilian
    - ClothingCargo
    - ClothingCommand
    - ClothingEngineering
    - ClothingMedical
    - ClothingScience
    - ClothingSecurity
    - ClothingService
    - WinterCoats
    - Ties
    - Scarves
    - Carpets
    - Bedsheets
  - type: EmagLatheRecipes
    emagStaticPacks:
    - ClothingCentComm
    - ClothingSyndie
  - type: MaterialStorage
    whitelist:
      tags:
        - Sheet
        - RawMaterial
        - Ingot

- type: entity
  id: Biogenerator
  parent: BaseLathe
  name: biogenerator
  description: Converts plants into biomass, which can be used to construct useful items.
  components:
  - type: Sprite
    sprite: Structures/Machines/biofabricator.rsi
    snapCardinals: true
    layers:
    - state: icon
      map: ["enum.LatheVisualLayers.IsRunning"]
    - state: unlit
      shader: unshaded
      map: ["enum.PowerDeviceVisualLayers.Powered"]
    - state: inserting
      map: ["enum.MaterialStorageVisualLayers.Inserting"]
    - state: panel
      map: ["enum.WiresVisualLayers.MaintenancePanel"]
  - type: Machine
    board: BiogeneratorMachineCircuitboard
  - type: MaterialStorage
  - type: ProduceMaterialExtractor
  - type: ItemSlots
    slots:
      beaker_slot:
        name: lathe-component-output-slot-beaker-name
        whitelist:
          components:
          - FitsInDispenser
  - type: ContainerContainer
    containers:
      machine_board: !type:Container
      machine_parts: !type:Container
      beaker_slot: !type:ContainerSlot
  - type: Lathe
    reagentOutputSlotId: beaker_slot
    idleState: icon
    runningState: building
    staticPacks:
    - BioGenIngredientsStatic
    - BioGenMaterialsStatic

- type: entity
  parent: BaseLathe
  id: OreProcessor
  name: ore processor
  description: It produces sheets and ingots using ores.
  components:
    - type: Sprite
      sprite: Structures/Machines/ore_processor.rsi
      layers:
        - state: icon
          map: ["enum.LatheVisualLayers.IsRunning"]
        - state: unlit
          shader: unshaded
          map: ["enum.PowerDeviceVisualLayers.Powered"]
        - state: inserting
          map: ["enum.MaterialStorageVisualLayers.Inserting"]
        - state: panel
          map: ["enum.WiresVisualLayers.MaintenancePanel"]
    - type: Machine
      board: OreProcessorMachineCircuitboard
    - type: MaterialStorage
      ignoreColor: true
      whitelist:
        tags:
          - Ore
    - type: Lathe
      idleState: icon
      runningState: building
      defaultProductionAmount: 10
      staticPacks:
      - OreSmelting
      - RGlassSmelting

- type: entity
  parent: OreProcessor
  id: OreProcessorIndustrial
  name: industrial ore processor
  description: An ore processor specifically designed for mass-producing metals in industrial applications.
  components:
  - type: Sprite
    sprite: Structures/Machines/ore_processor_industrial.rsi
  - type: Machine
    board: OreProcessorIndustrialMachineCircuitboard
  - type: Lathe
    materialUseMultiplier: 0.75
    timeMultiplier: 0.5
    staticPacks:
    - OreSmelting
    - RGlassSmelting
    - AdvancedSmelting

- type: entity
  parent: BaseLathe
  id: Sheetifier
  name: sheet-meister 2000
  description: A very sheety machine.
  components:
  - type: Sprite
    sprite: Structures/Machines/sheetifier.rsi
    layers:
    - state: base_machine
      map: ["enum.LatheVisualLayers.IsRunning"]
    - state: buttons_on
      shader: unshaded
      map: ["enum.PowerDeviceVisualLayers.Powered"]
  - type: Machine
    board: SheetifierMachineCircuitboard
  - type: MaterialStorage
    dropOnDeconstruct: false #should drop ores instead of ingots/sheets
    ignoreColor: true
    canEjectStoredMaterials: false
    whitelist:
      tags:
      - Raw
      - Wooden
  - type: Lathe
    idleState: base_machine
    runningState: base_machine_processing
    staticPacks:
    - SheetifierStatic

- type: entity
  parent: BaseLathe
  id: CutterMachine
  name: cutter machine
  description: This is a cutter. It cuts. Add variety to your station floor with eye-pleasing patterns! Don't stick your fingers in.
  components:
  - type: Transform
    noRot: false
  - type: Sprite
    sprite: Structures/Machines/cuttermachine.rsi
    snapCardinals: true
    layers:
    - state: icon
      map: ["enum.LatheVisualLayers.IsRunning"]
    - state: unlit
      shader: unshaded
      map: ["enum.PowerDeviceVisualLayers.Powered"]
    - state: panel
      map: ["enum.WiresVisualLayers.MaintenancePanel"]
  - type: Machine
    board: CutterMachineCircuitboard
  - type: Lathe
    producingSound: /Audio/Machines/cutter.ogg
    idleState: icon
    runningState: building
    staticPacks:
    - FloorTilesStatic
  - type: MaterialStorage
    whitelist:
      tags:
        - Sheet
        - Metal
        - Wooden
        - RawMaterial
        - Plastic<|MERGE_RESOLUTION|>--- conflicted
+++ resolved
@@ -306,46 +306,6 @@
   - type: Lathe
     idleState: fab-idle
     runningState: fab-active
-<<<<<<< HEAD
-    staticRecipes:
-    - MMI
-    - PositronicBrain
-    - SciFlash
-    - BorgModuleCable
-    - BorgModuleFireExtinguisher
-    - CyborgEndoskeleton
-    - LeftArmBorg
-    - RightArmBorg
-    - LeftLegBorg
-    - RightLegBorg
-    - LightHeadBorg
-    - TorsoBorg
-    dynamicRecipes:
-    - ProximitySensor
-    - BorgModuleAdvancedCleaning
-    - BorgModuleAdvancedTool
-    - BorgModuleAdvancedChemical
-    - BorgModuleAdvancedMining
-    - RipleyHarness
-    - RipleyLArm
-    - RipleyRArm
-    - RipleyLLeg
-    - RipleyRLeg
-    - MechEquipmentGrabber
-    - HonkerHarness
-    - HonkerLArm
-    - HonkerRArm
-    - HonkerLLeg
-    - HonkerRLeg
-    - MechEquipmentHorn
-    - MechEquipmentGrabberSmall
-    - HamtrHarness
-    - HamtrLArm
-    - HamtrRArm
-    - HamtrLLeg
-    - HamtrRLeg
-    - VimHarness
-=======
     staticPacks:
     - RoboticsStatic
     - BorgModulesStatic
@@ -355,7 +315,6 @@
     - BorgModules
     - MechParts
     - MechEquipment
->>>>>>> 9d48f66a
   - type: MaterialStorage
     whitelist:
       tags:
