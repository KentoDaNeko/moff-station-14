﻿- type: entity
  id: Airlock
  parent: BaseStructure
  name: airlock
  description: It opens, it closes, and maybe crushes you.
  components:
  - type: StationAiWhitelist
  - type: MeleeSound
    soundGroups:
      Brute:
        path:
          "/Audio/Weapons/smash.ogg"
  - type: InteractionOutline
  - type: Sprite
    sprite: Structures/Doors/Airlocks/Standard/basic.rsi
    snapCardinals: true
    layers:
    - state: closed
      map: ["enum.DoorVisualLayers.Base"]
    - state: closed_unlit
      shader: unshaded
      map: ["enum.DoorVisualLayers.BaseUnlit"]
      visible: false
    - state: welded
      map: ["enum.WeldableLayers.BaseWelded"]
    - state: bolted_unlit
      shader: unshaded
      map: ["enum.DoorVisualLayers.BaseBolted"]
    - state: emergency_unlit
      map: ["enum.DoorVisualLayers.BaseEmergencyAccess"]
      shader: unshaded
    - state: panel_open
      map: ["enum.WiresVisualLayers.MaintenancePanel"]
    - state: electrified_ai
      sprite: Interface/Misc/ai_hud.rsi
      shader: unshaded
      visible: false
      map: ["enum.ElectrifiedLayers.HUD"]
    - state: electrified
      sprite: Effects/electricity.rsi
      shader: unshaded
      visible: false
      map: ["enum.ElectrifiedLayers.Sparks"]
  - type: AnimationPlayer
  - type: Physics
  - type: Fixtures
    fixtures:
      fix1:
        shape:
          !type:PhysShapeAabb
          bounds: "-0.49,-0.49,0.49,0.49" # don't want this colliding with walls or they won't close
        density: 100
        mask:
        - FullTileMask
        layer:
        - AirlockLayer
  - type: LayerChangeOnWeld
    unWeldedLayer: AirlockLayer
    weldedLayer: WallLayer
  - type: ContainerFill
    containers:
      board: [ DoorElectronics ]
  - type: AccessReader
    containerAccessProvider: board
  - type: Door
    crushDamage:
      types:
        Blunt: 15
    openSound:
      path: /Audio/Machines/airlock_open.ogg
    closeSound:
      path: /Audio/Machines/airlock_close.ogg
    denySound:
      path: /Audio/Machines/airlock_deny.ogg
  - type: ContainerContainer
    containers:
      board: !type:Container
  - type: Weldable
    fuel: 5
    time: 3
  - type: Airlock
  - type: NavMapDoor
  - type: DoorBolt
  - type: Appearance
  - type: GenericVisualizer
    visuals:
      enum.ElectrifiedVisuals.ShowSparks:
        enum.ElectrifiedLayers.Sparks:
          True: { visible: True }
          False: { visible: False }
  - type: WiresVisuals
  - type: ElectrocutionHUDVisuals
  - type: ApcPowerReceiver
    powerLoad: 20
  - type: ExtensionCableReceiver
  - type: Electrified
    enabled: false
    usesApcPower: true
  - type: WiresPanel
  - type: WiresPanelSecurity
  - type: Wires
    boardName: wires-board-name-airlock
    layoutId: Airlock
  - type: DoorSignalControl
  - type: DeviceNetwork
    deviceNetId: Wireless
    receiveFrequencyId: BasicDevice
  - type: WirelessNetworkConnection
    range: 200
  - type: DeviceLinkSink
    ports:
      - Open
      - Close
      - Toggle
      - AutoClose
      - DoorBolt
  - type: DeviceLinkSource
    ports:
      - DoorStatus
    lastSignals:
      DoorStatus: false
  - type: SoundOnOverload
  - type: SpawnOnOverload
  - type: UserInterface
    interfaces:
      enum.AiUi.Key:
        type: StationAiBoundUserInterface
      enum.WiresUiKey.Key:
        type: WiresBoundUserInterface
  - type: Airtight
    noAirWhenFullyAirBlocked: false
  - type: RadiationBlocker
    resistance: 3
  - type: Occluder
  - type: Damageable
    damageContainer: StructuralInorganic
    damageModifierSet: StrongMetallic
  - type: RCDDeconstructable
    cost: 6
    delay: 8
    fx: EffectRCDDeconstruct8
  - type: Destructible
    thresholds:
    - trigger:
        !type:DamageTrigger
        damage: 500
      behaviors:
      - !type:DoActsBehavior
        acts: ["Destruction"]
      # TODO this should go to the broken node first
      - !type:PlaySoundBehavior
        sound:
          collection: MetalSlam
  - type: Construction
    graph: Airlock
    node: airlock
    containers:
    - board
  - type: PlacementReplacement
    key: walls
<<<<<<< HEAD
  - type: IconSmooth
    key: walls
    mode: NoSprite
=======
>>>>>>> 1117cac9
  - type: Paintable
    group: AirlockStandard
  - type: StaticPrice
    price: 150
  - type: LightningTarget
    priority: 1
  - type: Tag
    tags:
      - Airlock
      # This tag is used to nagivate the Airlock construction graph. It's needed because the construction graph is shared between Airlock, AirlockGlass, and HighSecDoor
  - type: PryUnpowered
  - type: BlockWeather
  - type: GuideHelp
    guides:
    - Airlocks
    - WirePanels
    - Networking
  placement:
    mode: SnapgridCenter

- type: entity
  id: AirlockRCDResistant
  parent: Airlock
  abstract: true
  components:
  - type: RCDDeconstructable
    deconstructable: false

- type: entity
  id: AirlockGlass
  parent: Airlock
  name: glass airlock
  components:
  - type: MeleeSound
    soundGroups:
      Brute:
        collection: GlassSmack
  - type: Door
    occludes: false
  - type: Occluder
    enabled: false
  - type: Sprite
    sprite: Structures/Doors/Airlocks/Glass/glass.rsi
  - type: AnimationPlayer
  - type: Fixtures
    fixtures:
      fix1:
        shape:
          !type:PhysShapeAabb
          bounds: "-0.49,-0.49,0.49,0.49" # don't want this colliding with walls or they won't close
        density: 100
        mask:
        - FullTileMask
        layer:     #removed opaque from the layer, allowing lasers to pass through glass airlocks
        - GlassAirlockLayer
  - type: LayerChangeOnWeld
    unWeldedLayer: GlassAirlockLayer
    weldedLayer: GlassLayer
  - type: Construction
    graph: Airlock
    node: glassAirlock
  - type: Paintable
    group: AirlockGlass
  - type: RadiationBlocker
    resistance: 2
  - type: Tag
    tags:
      - GlassAirlock
      # This tag is used to nagivate the Airlock construction graph. It's needed because the construction graph is shared between Airlock, AirlockGlass, and HighSecDoor<|MERGE_RESOLUTION|>--- conflicted
+++ resolved
@@ -158,12 +158,6 @@
     - board
   - type: PlacementReplacement
     key: walls
-<<<<<<< HEAD
-  - type: IconSmooth
-    key: walls
-    mode: NoSprite
-=======
->>>>>>> 1117cac9
   - type: Paintable
     group: AirlockStandard
   - type: StaticPrice
