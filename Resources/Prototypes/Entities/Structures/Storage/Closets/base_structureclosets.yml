--- conflicted
+++ resolved
@@ -208,11 +208,7 @@
     containers:
     - entity_storage
   - type: Paintable
-<<<<<<< HEAD
-    group: WallLocker
-=======
     group: WallCloset
->>>>>>> 1117cac9
 
 #Wall locker
 - type: entity
