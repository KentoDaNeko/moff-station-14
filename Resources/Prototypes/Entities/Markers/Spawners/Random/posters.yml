- type: entity
  parent: MarkerBase
  id: RandomPosterAny
  name: random poster spawner
  components:
  - type: Sprite
    layers:
      - state: red
      - sprite: Structures/Wallmounts/posters.rsi
        state: random_anything
  - type: RandomSpawner
    offset: 0
    prototypes:
      - RandomPosterContraband
      - RandomPosterLegit
    chance: 0.95
    rarePrototypes:
      - PosterBroken
    rareChance: 0.05

- type: entity
  parent: MarkerBase
  id: RandomPosterContraband
  name: random contraband poster spawner
  components:
  - type: Sprite
    layers:
      - state: red
      - sprite: Structures/Wallmounts/posters.rsi
        state: random_contraband
  - type: RandomSpawner
    offset: 0
    prototypes:
      - PosterContrabandFreeTonto
      - PosterContrabandAtmosiaDeclarationIndependence
      - PosterContrabandFunPolice
      - PosterContrabandRealExomorph
      - PosterContrabandSyndicateRecruitment
      - PosterContrabandClown
      - PosterContrabandSmoke
      - PosterContrabandGreyTide
      - PosterContrabandMissingGloves
      - PosterContrabandHackingGuide
      - PosterContrabandRIPBadger
      - PosterContrabandAmbrosiaVulgaris
      - PosterContrabandDonutCorp
      - PosterContrabandEAT
      - PosterContrabandTools
      - PosterContrabandPower
      - PosterContrabandSpaceCube
      - PosterContrabandCommunistState
      - PosterContrabandLamarr
      - PosterContrabandBorgFancy
      - PosterContrabandBorgFancyv2
      - PosterContrabandKosmicheskayaStantsiya
      - PosterContrabandRebelsUnite
      - PosterContrabandC20r
      - PosterContrabandHaveaPuff
      - PosterContrabandRevolver
      - PosterContrabandDDayPromo
      - PosterContrabandSyndicatePistol
      - PosterContrabandEnergySwords
      - PosterContrabandRedRum
      - PosterContrabandCC64KAd
      - PosterContrabandPunchShit
      - PosterContrabandTheGriffin
      - PosterContrabandFreeDrone
      - PosterContrabandRouny
      - PosterContrabandRobustSoftdrinks
      - PosterContrabandShamblersJuice
      - PosterContrabandPwrGame
      - PosterContrabandSunkist
      - PosterContrabandSpaceCola
      - PosterContrabandSpaceUp
      - PosterContrabandKudzu
      - PosterContrabandMaskedMen
      - PosterContrabandUnreadableAnnouncement
      - PosterContrabandFreeSyndicateEncryptionKey
      - PosterContrabandBountyHunters
      - PosterContrabandTheBigGasTruth
      - PosterContrabandWehWatches
      - PosterContrabandVoteWeh
      - PosterContrabandBeachStarYamamoto
      - PosterContrabandHighEffectEngineering
      - PosterContrabandNuclearDeviceInformational
      - PosterContrabandRevolt
      - PosterContrabandRise
      - PosterContrabandMoth
      - PosterContrabandCybersun600
      - PosterContrabandDonk
      - PosterContrabandEnlistGorlex
      - PosterContrabandInterdyne
      - PosterContrabandWaffleCorp
      - PosterContrabandMissingSpacepen
<<<<<<< HEAD
      - PosterMoffFiveHundredMothroaches # Moffstaion
=======
      - PosterContrabandExoAcid
      - PosterContrabandExoRun
      - PosterContrabandExoChomp
>>>>>>> fbe05977
    chance: 1

- type: entity
  parent: MarkerBase
  id: RandomPosterLegit
  name: random legit poster spawner
  components:
  - type: Sprite
    layers:
      - state: red
      - sprite: Structures/Wallmounts/posters.rsi
        state: random_legit
  - type: RandomSpawner
    offset: 0
    prototypes:
      - PosterLegitHereForYourSafety
      - PosterLegitNanotrasenLogo
      - PosterLegitCleanliness
      - PosterLegitHelpOthers
      - PosterLegitBuild
      - PosterLegitBlessThisSpess
      - PosterLegitScience
      - PosterLegitIan
      - PosterLegitObey
      - PosterLegitWalk
      - PosterLegitStateLaws
      - PosterLegitLoveIan
      - PosterLegitSpaceCops
      - PosterLegitUeNo
      - PosterLegitGetYourLEGS
      - PosterLegitDoNotQuestion
      - PosterLegitWorkForAFuture
      - PosterLegitSoftCapPopArt
      - PosterLegitSafetyInternals
      - PosterLegitSafetyEyeProtection
      - PosterLegitSafetyReport
      - PosterLegitReportCrimes
      - PosterLegitIonRifle
      - PosterLegitFoamForceAd
      - PosterLegitCohibaRobustoAd
      - PosterLegit50thAnniversaryVintageReprint
      - PosterLegitFruitBowl
      - PosterLegitPDAAd
      - PosterLegitEnlist
      - PosterLegitNanomichiAd
      - PosterLegit12Gauge
      - PosterLegitHighClassMartini
      - PosterLegitTheOwl
      - PosterLegitNoERP
      - PosterLegitCarbonDioxide
      - PosterLegitDickGumshue
      - PosterLegitThereIsNoGasGiant
      - PosterLegitJustAWeekAway
      - PosterLegitSecWatch
      - PosterLegitVacation
      - PosterLegitRenault
      - PosterLegitNTTGC
      - PosterLegitSafetyMothDelam
      - PosterLegitSafetyMothEpi
      - PosterLegitSafetyMothPiping
      - PosterLegitSafetyMothMeth
      - PosterLegitSafetyMothHardhat
      - PosterLegitSafetyMothSSD
      - PosterLegitOppenhopper
      - PosterLegitTyrone
    chance: 1<|MERGE_RESOLUTION|>--- conflicted
+++ resolved
@@ -92,13 +92,10 @@
       - PosterContrabandInterdyne
       - PosterContrabandWaffleCorp
       - PosterContrabandMissingSpacepen
-<<<<<<< HEAD
-      - PosterMoffFiveHundredMothroaches # Moffstaion
-=======
       - PosterContrabandExoAcid
       - PosterContrabandExoRun
       - PosterContrabandExoChomp
->>>>>>> fbe05977
+      - PosterMoffFiveHundredMothroaches # Moffstaion
     chance: 1
 
 - type: entity
