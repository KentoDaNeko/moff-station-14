- type: entity
  parent: BaseItem
  id: BasePaper
  abstract: true
  components:
  - type: Tag
    tags:
    - Document
    - Paper
  - type: Appearance
  - type: Flammable
    fireSpread: true
    alwaysCombustible: true
    damage:
      types:
        Heat: 1
  - type: FireVisuals
    sprite: Effects/fire.rsi
    normalState: fire
  - type: Damageable
    damageModifierSet: Wood
  - type: Destructible
    thresholds:
    - trigger:
        !type:DamageTrigger
        damage: 15
      behaviors:
      - !type:SpawnEntitiesBehavior
        spawn:
          Ash:
            min: 1
            max: 1
      - !type:DoActsBehavior
        acts: [ "Destruction" ]
  - type: Food
    solution: food
    delay: 7
    forceFeedDelay: 7
  - type: FlavorProfile
    flavors:
    - paper
  - type: BadFood
  - type: SolutionContainerManager
    solutions:
      food:
        maxVol: 1
        reagents:
        - ReagentId: Fiber
          Quantity: 1
  - type: Item
    size: Tiny
  - type: PhysicalComposition

- type: entity
  name: paper
  parent: BasePaper
  id: Paper
  description: 'A piece of white paper.'
  components:
  - type: Sprite
    sprite: Objects/Misc/bureaucracy.rsi
    layers:
    - state: paper
    - state: paper_words
      map: ["enum.PaperVisualLayers.Writing"]
      visible: false
    - state: paper_stamp-generic
      map: ["enum.PaperVisualLayers.Stamp"]
      visible: false
  - type: Paper
  - type: PaperLabelType
  - type: ActivatableUI
    key: enum.PaperUiKey.Key
    requiresComplex: false
  - type: UserInterface
    interfaces:
      enum.PaperUiKey.Key:
        type: PaperBoundUserInterface
  - type: FaxableObject
  - type: PaperVisuals

- type: entity
  name: paper scrap
  parent: BasePaper
  id: PaperScrap
  description: 'A crumpled up piece of white paper.'
  components:
  - type: Tag
    tags:
    - Document
    - Trash
    - Paper
  - type: Sprite
    sprite: Objects/Misc/bureaucracy.rsi
    layers:
    - state: scrap

- type: entity
  name: office paper
  parent: Paper
  id: PaperOffice
  description: 'A plain sheet of office paper.'
  components:
  - type: PaperVisuals
    backgroundImagePath: "/Textures/Interface/Paper/paper_background_default.svg.96dpi.png"
    contentImagePath: "/Textures/Interface/Paper/paper_content_lined.svg.96dpi.png"
    backgroundPatchMargin: 16.0, 16.0, 16.0, 16.0
    contentMargin: 16.0, 16.0, 16.0, 16.0

- type: entity
  name: artifact analyzer printout
  parent: Paper
  id: PaperArtifactAnalyzer
  description: The readout of a device forgotten to time.
  components:
  - type: Sprite
    layers:
    - state: paper_dotmatrix
    - state: paper_dotmatrix_words
      map: ["enum.PaperVisualLayers.Writing"]
      visible: false
    - state: paper_stamp-generic
      map: ["enum.PaperVisualLayers.Stamp"]
      visible: false
  - type: GuideHelp
    guides:
    - ArtifactReports
  - type: PaperVisuals
    headerImagePath: "/Textures/Interface/Paper/paper_heading_artifact_analyzer.svg.96dpi.png"
    headerMargin: 0.0, 0.0, 0.0, 16.0
    backgroundImagePath: "/Textures/Interface/Paper/paper_background_dotmatrix.svg.96dpi.png"
    backgroundImageTile: true
    backgroundPatchMargin: 37.0, 0.0, 37.0, 0.0
    contentImagePath: "/Textures/Interface/Paper/paper_content_dotmatrix.svg.96dpi.png"
    contentImageNumLines: 2
    contentMargin: 16.0, 16.0, 16.0, 0.0
    # Make this a wide dot-matrix printer
    maxWritableArea: 400.0, 0.0

- type: entity
  name: captain's thoughts
  parent: Paper
  id: PaperCaptainsThoughts
  description: "A page of the captain's journal. In luxurious lavender."
  components:
  - type: Sprite
    layers:
    - state: paper
      color: "#e6e6fa"
    - state: paper_words
      map: ["enum.PaperVisualLayers.Writing"]
      color: "#e6e6fa"
      visible: false
    - state: paper_stamp-generic
      map: ["enum.PaperVisualLayers.Stamp"]
      visible: false
  - type: PaperLabelType
    paperType: CaptainsPaper
  - type: PaperVisuals
    headerImagePath: "/Textures/Interface/Paper/paper_heading_captains_thoughts.svg.96dpi.png"
    backgroundImagePath: "/Textures/Interface/Paper/paper_background_default.svg.96dpi.png"
    backgroundModulate: "#e6e6fa"
    backgroundPatchMargin: 16.0, 16.0, 16.0, 16.0
    contentMargin: 32.0, 16.0, 32.0, 0.0

- type: entity
  name: cargo invoice
  parent: Paper
  id: PaperCargoInvoice
  description: 'A single unit of bureaucracy.'
  components:
  - type: Sprite
    layers:
    - state: paper
      color: "#9ef5ff"
    - state: paper_words
      map: ["enum.PaperVisualLayers.Writing"]
      color: "#9ef5ff"
      visible: false
    - state: paper_stamp-generic
      map: ["enum.PaperVisualLayers.Stamp"]
      visible: false
  - type: PaperLabelType
    paperType: Invoice
  - type: Tag
    tags:
    - Document
    - Trash
    - Paper
  - type: PaperVisuals
    backgroundImagePath: "/Textures/Interface/Paper/paper_background_default.svg.96dpi.png"
    contentImagePath: "/Textures/Interface/Paper/paper_content_lined.svg.96dpi.png"
    backgroundModulate: "#9ef5ff"
    contentImageModulate: "#9ef5ff"
    backgroundPatchMargin: 16.0, 16.0, 16.0, 16.0
    contentMargin: 16.0, 16.0, 16.0, 16.0
    headerImagePath: "/Textures/Interface/Paper/paper_heading_cargo_invoice.svg.96dpi.png"
    headerMargin: 0.0, 12.0, 0.0, 0.0

- type: entity
  id: PaperNanoTaskItem
  parent: Paper
  name: NanoTask item
  description: A printed NanoTask item. Can be inserted into your PDA to add it to your tasks.
  components:
  - type: Tag
    tags:
    - Document
    - Trash
    - Paper
  - type: StaticPrice
    price: 0
  - type: NanoTaskPrinted

- type: entity
  id: PaperCargoBountyManifest
  parent: PaperCargoInvoice
  name: bounty manifest
  description: A paper label designating a crate as containing a bounty. Selling a crate with this label will fulfill the bounty.
  components:
  - type: Sprite
    layers:
    - state: paper
      color: "#f7e574"
    - state: paper_words
      map: ["enum.PaperVisualLayers.Writing"]
      color: "#f7e574"
      visible: false
    - state: paper_stamp-generic
      map: ["enum.PaperVisualLayers.Stamp"]
      visible: false
  - type: PaperLabelType
    paperType: Bounty
  - type: Tag
    tags:
    - Document
    - Trash
    - Paper
  - type: PaperVisuals
    backgroundImagePath: "/Textures/Interface/Paper/paper_background_default.svg.96dpi.png"
    contentImagePath: "/Textures/Interface/Paper/paper_content_lined.svg.96dpi.png"
    backgroundModulate: "#f7e574"
    contentImageModulate: "#f7e574"
    backgroundPatchMargin: 16.0, 16.0, 16.0, 16.0
    contentMargin: 16.0, 16.0, 16.0, 16.0
    headerImagePath: "/Textures/Interface/Paper/paper_heading_cargo_invoice.svg.96dpi.png"
    headerMargin: 0.0, 12.0, 0.0, 0.0
  - type: CargoBountyLabel
  - type: StaticPrice
    price: 0
  - type: GuideHelp
    guides:
    - CargoBounties
    - Cargo

- type: entity
  name: character sheet
  parent: Paper
  id: PaperCNCSheet # legally gray zone of using "D&D" and "DND"
  description: 'A sheet for your Carps and Crypts characters.'
  components:
  - type: Paper
    contentSize: 10000
    content: book-cnc-sheet
  - type: Sprite
    layers:
      - state: paper
        color: "#cccccc"
      - state: paper_words
        map: ["enum.PaperVisualLayers.Writing"]
        color: "#cccccc" #aaaaaaaaaaaaaaaaaaaaaaa
        visible: false
      - state: paper_stamp-generic
        map: ["enum.PaperVisualLayers.Stamp"]
        visible: false
  - type: PaperVisuals
    backgroundImagePath: "/Textures/Interface/Paper/paper_background_default.svg.96dpi.png"
    contentImagePath: "/Textures/Interface/Paper/paper_content_lined.svg.96dpi.png"
    backgroundModulate: "#cccccc"
    contentImageModulate: "#cccccc"
    backgroundPatchMargin: 16.0, 16.0, 16.0, 16.0
    contentMargin: 16.0, 16.0, 16.0, 16.0

- type: entity
  parent: Paper
  id: PaperWritten
  categories: [ HideSpawnMenu ]
  components:
  - type: Sprite
    layers:
    # Changing it here is fine - if the PaperStatus key is actually added,
    #  something happened, so that ought to override this either way.
    - state: paper_words

- type: entity
  parent: Paper
  id: NukeCodePaper
  name: nuclear authentication codes
  components:
  - type: NukeCodePaper
    allNukesAvailable: true

- type: entity
  parent: NukeCodePaper
  id: NukeCodePaperStation
  suffix: Station Only
  components:
  - type: NukeCodePaper

- type: entity
<<<<<<< HEAD
  id: BoxFolderNuclearCodes
  parent: BaseItem
  name: nuclear code folder
  components:
  - type: Sprite
    sprite: Objects/Misc/bureaucracy.rsi
    layers:
    - state: folder-colormap
      color: "#cc2323"
    - state: folder-base
    - state: folder-stamp-inverse
      color: "#1dff00"
  - type: SpawnItemsOnUse
    items:
    - id: NukeCodePaper
    sound:
      path: /Audio/Effects/packetrip.ogg
  - type: Appearance

- type: entity
  id: BoxFolderBase
  parent: BoxBase
  name: folder
  description: A folder filled with top secret paperwork.
  components:
  - type: Sprite
    sprite: Objects/Misc/bureaucracy.rsi
    layers:
    - state: folder-colormap
    - state: folder-base
# RandomSpriteColor requires netsync which is currently incompatible with ItemMapper
#  - type: RandomSpriteColor
#    sprite: Objects/Misc/bureaucracy.rsi
#    state: folder-colormap
#    colors:
#      red: "#cc2323"
#      blue: "#355d99"
#      yellow: "#b38e3c"
#      white: "#e6e6e6"
#      grey: "#999999"
#      black: "#3f3f3f"
#      green: "#43bc38"
  - type: Item
    sprite: Objects/Misc/bureaucracy.rsi
    size: Small
    shape: null
  - type: Storage
    maxItemSize: Small
    grid:
    - 0,0,4,3
    whitelist:
      tags:
        - Document
  - type: ItemMapper
    mapLayers:
      folder-overlay-paper:
        whitelist:
          tags:
          - Document
  - type: Appearance
  - type: Tag
    tags:
    - Folder
  - type: StorageFill
    contents:
      - id: Paper
        prob: 0.5
      - id: PaperOffice
        prob: 0.4
      - id: Paper
        prob: 0.3
      - id: PaperOffice
        prob: 0.2
      - id: Paper
        prob: 0.2

- type: entity
  id: BoxFolderRed
  parent: BoxFolderBase
  suffix: Red
  components:
  - type: Sprite
    layers:
    - state: folder-colormap
      color: "#cc2323"
    - state: folder-base

- type: entity
  id: BoxFolderBlue
  parent: BoxFolderBase
  suffix: Blue
  components:
  - type: Sprite
    layers:
    - state: folder-colormap
      color: "#355d99"
    - state: folder-base

- type: entity
  id: BoxFolderYellow
  parent: BoxFolderBase
  suffix: Yellow
  components:
  - type: Sprite
    layers:
    - state: folder-colormap
      color: "#b38e3c"
    - state: folder-base

- type: entity
  id: BoxFolderWhite
  parent: BoxFolderBase
  suffix: White
  components:
  - type: Sprite
    layers:
    - state: folder-white
    - state: folder-base

- type: entity
  id: BoxFolderGrey
  parent: BoxFolderBase
  suffix: Grey
  components:
  - type: Sprite
    layers:
    - state: folder-colormap
      color: "#999999"
    - state: folder-base

- type: entity
  id: BoxFolderBlack
  parent: BoxFolderBase
  suffix: Black
  components:
  - type: Sprite
    layers:
    - state: folder-colormap
      color: "#3f3f3f"
    - state: folder-base

- type: entity
  id: BoxFolderGreen
  parent: BoxFolderBase
  suffix: Green
  components:
  - type: Sprite
    layers:
    - state: folder-colormap
      color: "#43bc38"
    - state: folder-base

- type: entity
  id: BoxFolderCentCom
  name: CentComm folder
  parent: BoxFolderBase
  categories: [ DoNotMap ]
  description: CentComm's miserable little pile of secrets!
  components:
  - type: Sprite
    layers:
    - state: folder-centcom
    - state: folder-base

- type: entity
  id: BoxFolderClipboard
  parent: BoxFolderBase
  name: clipboard
  description: The weapon of choice for those on the front lines of bureaucracy.
  components:
  - type: Sprite
    sprite: Objects/Misc/clipboard.rsi
    layers:
    - state: clipboard
    - state: clipboard_paper
      map: ["clipboard_paper"]
      visible: false
    - state: clipboard_pen
      map: ["clipboard_pen"]
      visible: false
    - state: clipboard_over
  - type: ContainerContainer
    containers:
      storagebase: !type:Container
        ents: []
      pen_slot: !type:ContainerSlot {}
  - type: ItemSlots
    slots:
      pen_slot:
        name: clipboard-slot-component-slot-name-pen
        whitelist:
          tags:
            - Write
        insertOnInteract: false
  - type: Item
    sprite: Objects/Misc/clipboard.rsi
    size: Small
  - type: Clothing
    slots: [belt]
    quickEquip: false
    sprite: Objects/Misc/clipboard.rsi
  - type: Storage
    grid:
    - 0,0,5,3
    whitelist:
      tags:
        - Document
  - type: ItemMapper
    mapLayers:
      clipboard_paper:
        whitelist:
          tags:
          - Document
      clipboard_pen:
        whitelist:
          tags:
          - Write
  - type: MeleeWeapon
    wideAnimationRotation: 180
    damage:
      types:
        Blunt: 6

- type: entity
  id: BoxFolderCentComClipboard
  parent: BoxFolderClipboard
  name: CentComm clipboard
  description: A luxurious clipboard upholstered with green velvet. Often seen carried by CentComm officials, seldom seen actually used.
  components:
  - type: Sprite
    sprite: Objects/Misc/cc-clipboard.rsi
    layers:
    - state: clipboard
    - state: clipboard_paper
      map: ["clipboard_paper"]
      visible: false
    - state: clipboard_pen
      map: ["clipboard_pen"]
      visible: false
    - state: clipboard_over
  - type: Item
    sprite: Objects/Misc/cc-clipboard.rsi
  - type: Clothing
    sprite: Objects/Misc/cc-clipboard.rsi

- type: entity
  id: BoxFolderQmClipboard
  parent: [BoxFolderClipboard, BaseGrandTheftContraband]
  name: requisition digi-board
  description: A bulky electric clipboard, filled with shipping orders and financing details. With so many compromising documents, you ought to keep this safe.
  components:
  - type: Sprite
    sprite: Objects/Misc/qm_clipboard.rsi
    layers:
    - state: qm_clipboard
    - state: qm_clipboard_paper
      map: ["qm_clipboard_paper"]
      visible: false
    - state: qm_clipboard_pen
      map: ["qm_clipboard_pen"]
      visible: false
    - state: qm_clipboard_over
  - type: ItemSlots
    slots:
      pen_slot:
        name: clipboard-slot-component-slot-name-pen
        whitelist:
          tags:
            - Write
        insertOnInteract: true
  - type: Item
    sprite: Objects/Misc/qm_clipboard.rsi
    size: Normal
  - type: Clothing
    sprite: Objects/Misc/qm_clipboard.rsi
  - type: Storage
    grid:
    - 0,0,4,3
    quickInsert: true
  - type: StorageFill
    contents: [] #to override base clipboard fill
  - type: ItemMapper
    mapLayers:
      qm_clipboard_paper:
        whitelist:
          tags:
          - Document
      qm_clipboard_pen:
        whitelist:
          tags:
          - Write
  - type: CargoOrderConsole
    removeLimitAccess: [ "Quartermaster" ]
  - type: ActivatableUI
    verbText: qm-clipboard-computer-verb-text
    key: enum.CargoConsoleUiKey.Orders
  - type: UserInterface
    interfaces:
      enum.CargoConsoleUiKey.Orders:
        type: CargoOrderConsoleBoundUserInterface
      enum.StorageUiKey.Key:
        type: StorageBoundUserInterface
  - type: MeleeWeapon
    damage:
      types:
        Blunt: 10
  - type: Tag
    tags:
    - Folder
    - HighRiskItem
  - type: StealTarget
    stealGroup: BoxFolderQmClipboard
  # Moffstation - Start - Allow linking of the QM Board
  - type: DeviceNetwork
    deviceNetId: Wireless
    receiveFrequencyId: BasicDevice
  - type: WirelessNetworkConnection
    range: 200
  - type: DeviceLinkSource
    range: 200
    ports:
    - OrderSender
  # Moffstation - End - Allow linking of the QM Board

- type: entity
=======
>>>>>>> aaf3db8f
  parent: [Paper, BaseSyndicateContraband] # eat or burn your damn piece of paper damn thieves
  id: TraitorCodePaper
  name: syndicate codeword
  description: A leaked codeword to possibly get in touch with the Syndicate.
  categories: [ DoNotMap ]
  components:
  - type: TraitorCodePaper

- type: entity
  parent: [Paper, BaseSyndicateContraband]
  id: AllTraitorCodesPaper
  name: syndicate codewords registry
  description: A registry of all active Syndicate codewords.
  suffix: Admeme
  components:
  - type: TraitorCodePaper
    fakeCodewords: false
    codewordShowAll: true

- type: entity
  name: envelope
  parent: BaseItem
  id: Envelope
  description: 'A small envelope for keeping prying eyes off of your sensitive documents.'
  components:
  - type: Sprite
    sprite: Objects/Misc/bureaucracy.rsi
    layers:
    - state: envelope_open
      map: ["enum.EnvelopeVisualLayers.Open"]
    - state: envelope_closed
      map: ["enum.EnvelopeVisualLayers.Sealed"]
      visible: false
    - state: envelope_torn
      map: ["enum.EnvelopeVisualLayers.Torn"]
      visible: false
    - state: paper_stamp-generic
      map: ["enum.PaperVisualLayers.Stamp"]
      visible: false
  - type: Paper
    content: envelope-default-message
  - type: PaperVisuals
    headerImagePath: "/Textures/Interface/Paper/paper_heading_postage_stamp.svg.96dpi.png"
    headerMargin: 216.0, 0.0, 0.0, 0.0
    contentMargin: 0.0, 0.0, 0.0, 0.0
    maxWritableArea: 368.0, 256.0
  - type: Envelope
  - type: ContainerContainer
    containers:
      letter_slot: !type:ContainerSlot
  - type: ItemSlots
    slots:
      letter_slot:
        name: envelope-letter-slot
        insertSound: /Audio/Effects/packetrip.ogg
        ejectSound: /Audio/Effects/packetrip.ogg
        whitelist:
          tags:
            - Paper
  - type: ActivatableUI
    key: enum.PaperUiKey.Key
    requiresComplex: false
  - type: UserInterface
    interfaces:
      enum.PaperUiKey.Key:
        type: PaperBoundUserInterface
  - type: Item
    size: Tiny
  - type: Tag
    tags:
    - Trash
    - Document
  #- type: Appearance, hide stamp marks until we have some kind of displacement
  - type: Flammable
    fireSpread: true
    canResistFire: false
    alwaysCombustible: true
    canExtinguish: true
    damage:
      types:
        Heat: 1
  - type: FireVisuals
    sprite: Effects/fire.rsi
    normalState: fire
  - type: Damageable
    damageModifierSet: Wood
  - type: Destructible
    thresholds:
    - trigger:
        !type:DamageTrigger
        damage: 15
      behaviors:
      - !type:EmptyAllContainersBehaviour
      - !type:DoActsBehavior
        acts: [ "Destruction" ]<|MERGE_RESOLUTION|>--- conflicted
+++ resolved
@@ -308,334 +308,6 @@
   - type: NukeCodePaper
 
 - type: entity
-<<<<<<< HEAD
-  id: BoxFolderNuclearCodes
-  parent: BaseItem
-  name: nuclear code folder
-  components:
-  - type: Sprite
-    sprite: Objects/Misc/bureaucracy.rsi
-    layers:
-    - state: folder-colormap
-      color: "#cc2323"
-    - state: folder-base
-    - state: folder-stamp-inverse
-      color: "#1dff00"
-  - type: SpawnItemsOnUse
-    items:
-    - id: NukeCodePaper
-    sound:
-      path: /Audio/Effects/packetrip.ogg
-  - type: Appearance
-
-- type: entity
-  id: BoxFolderBase
-  parent: BoxBase
-  name: folder
-  description: A folder filled with top secret paperwork.
-  components:
-  - type: Sprite
-    sprite: Objects/Misc/bureaucracy.rsi
-    layers:
-    - state: folder-colormap
-    - state: folder-base
-# RandomSpriteColor requires netsync which is currently incompatible with ItemMapper
-#  - type: RandomSpriteColor
-#    sprite: Objects/Misc/bureaucracy.rsi
-#    state: folder-colormap
-#    colors:
-#      red: "#cc2323"
-#      blue: "#355d99"
-#      yellow: "#b38e3c"
-#      white: "#e6e6e6"
-#      grey: "#999999"
-#      black: "#3f3f3f"
-#      green: "#43bc38"
-  - type: Item
-    sprite: Objects/Misc/bureaucracy.rsi
-    size: Small
-    shape: null
-  - type: Storage
-    maxItemSize: Small
-    grid:
-    - 0,0,4,3
-    whitelist:
-      tags:
-        - Document
-  - type: ItemMapper
-    mapLayers:
-      folder-overlay-paper:
-        whitelist:
-          tags:
-          - Document
-  - type: Appearance
-  - type: Tag
-    tags:
-    - Folder
-  - type: StorageFill
-    contents:
-      - id: Paper
-        prob: 0.5
-      - id: PaperOffice
-        prob: 0.4
-      - id: Paper
-        prob: 0.3
-      - id: PaperOffice
-        prob: 0.2
-      - id: Paper
-        prob: 0.2
-
-- type: entity
-  id: BoxFolderRed
-  parent: BoxFolderBase
-  suffix: Red
-  components:
-  - type: Sprite
-    layers:
-    - state: folder-colormap
-      color: "#cc2323"
-    - state: folder-base
-
-- type: entity
-  id: BoxFolderBlue
-  parent: BoxFolderBase
-  suffix: Blue
-  components:
-  - type: Sprite
-    layers:
-    - state: folder-colormap
-      color: "#355d99"
-    - state: folder-base
-
-- type: entity
-  id: BoxFolderYellow
-  parent: BoxFolderBase
-  suffix: Yellow
-  components:
-  - type: Sprite
-    layers:
-    - state: folder-colormap
-      color: "#b38e3c"
-    - state: folder-base
-
-- type: entity
-  id: BoxFolderWhite
-  parent: BoxFolderBase
-  suffix: White
-  components:
-  - type: Sprite
-    layers:
-    - state: folder-white
-    - state: folder-base
-
-- type: entity
-  id: BoxFolderGrey
-  parent: BoxFolderBase
-  suffix: Grey
-  components:
-  - type: Sprite
-    layers:
-    - state: folder-colormap
-      color: "#999999"
-    - state: folder-base
-
-- type: entity
-  id: BoxFolderBlack
-  parent: BoxFolderBase
-  suffix: Black
-  components:
-  - type: Sprite
-    layers:
-    - state: folder-colormap
-      color: "#3f3f3f"
-    - state: folder-base
-
-- type: entity
-  id: BoxFolderGreen
-  parent: BoxFolderBase
-  suffix: Green
-  components:
-  - type: Sprite
-    layers:
-    - state: folder-colormap
-      color: "#43bc38"
-    - state: folder-base
-
-- type: entity
-  id: BoxFolderCentCom
-  name: CentComm folder
-  parent: BoxFolderBase
-  categories: [ DoNotMap ]
-  description: CentComm's miserable little pile of secrets!
-  components:
-  - type: Sprite
-    layers:
-    - state: folder-centcom
-    - state: folder-base
-
-- type: entity
-  id: BoxFolderClipboard
-  parent: BoxFolderBase
-  name: clipboard
-  description: The weapon of choice for those on the front lines of bureaucracy.
-  components:
-  - type: Sprite
-    sprite: Objects/Misc/clipboard.rsi
-    layers:
-    - state: clipboard
-    - state: clipboard_paper
-      map: ["clipboard_paper"]
-      visible: false
-    - state: clipboard_pen
-      map: ["clipboard_pen"]
-      visible: false
-    - state: clipboard_over
-  - type: ContainerContainer
-    containers:
-      storagebase: !type:Container
-        ents: []
-      pen_slot: !type:ContainerSlot {}
-  - type: ItemSlots
-    slots:
-      pen_slot:
-        name: clipboard-slot-component-slot-name-pen
-        whitelist:
-          tags:
-            - Write
-        insertOnInteract: false
-  - type: Item
-    sprite: Objects/Misc/clipboard.rsi
-    size: Small
-  - type: Clothing
-    slots: [belt]
-    quickEquip: false
-    sprite: Objects/Misc/clipboard.rsi
-  - type: Storage
-    grid:
-    - 0,0,5,3
-    whitelist:
-      tags:
-        - Document
-  - type: ItemMapper
-    mapLayers:
-      clipboard_paper:
-        whitelist:
-          tags:
-          - Document
-      clipboard_pen:
-        whitelist:
-          tags:
-          - Write
-  - type: MeleeWeapon
-    wideAnimationRotation: 180
-    damage:
-      types:
-        Blunt: 6
-
-- type: entity
-  id: BoxFolderCentComClipboard
-  parent: BoxFolderClipboard
-  name: CentComm clipboard
-  description: A luxurious clipboard upholstered with green velvet. Often seen carried by CentComm officials, seldom seen actually used.
-  components:
-  - type: Sprite
-    sprite: Objects/Misc/cc-clipboard.rsi
-    layers:
-    - state: clipboard
-    - state: clipboard_paper
-      map: ["clipboard_paper"]
-      visible: false
-    - state: clipboard_pen
-      map: ["clipboard_pen"]
-      visible: false
-    - state: clipboard_over
-  - type: Item
-    sprite: Objects/Misc/cc-clipboard.rsi
-  - type: Clothing
-    sprite: Objects/Misc/cc-clipboard.rsi
-
-- type: entity
-  id: BoxFolderQmClipboard
-  parent: [BoxFolderClipboard, BaseGrandTheftContraband]
-  name: requisition digi-board
-  description: A bulky electric clipboard, filled with shipping orders and financing details. With so many compromising documents, you ought to keep this safe.
-  components:
-  - type: Sprite
-    sprite: Objects/Misc/qm_clipboard.rsi
-    layers:
-    - state: qm_clipboard
-    - state: qm_clipboard_paper
-      map: ["qm_clipboard_paper"]
-      visible: false
-    - state: qm_clipboard_pen
-      map: ["qm_clipboard_pen"]
-      visible: false
-    - state: qm_clipboard_over
-  - type: ItemSlots
-    slots:
-      pen_slot:
-        name: clipboard-slot-component-slot-name-pen
-        whitelist:
-          tags:
-            - Write
-        insertOnInteract: true
-  - type: Item
-    sprite: Objects/Misc/qm_clipboard.rsi
-    size: Normal
-  - type: Clothing
-    sprite: Objects/Misc/qm_clipboard.rsi
-  - type: Storage
-    grid:
-    - 0,0,4,3
-    quickInsert: true
-  - type: StorageFill
-    contents: [] #to override base clipboard fill
-  - type: ItemMapper
-    mapLayers:
-      qm_clipboard_paper:
-        whitelist:
-          tags:
-          - Document
-      qm_clipboard_pen:
-        whitelist:
-          tags:
-          - Write
-  - type: CargoOrderConsole
-    removeLimitAccess: [ "Quartermaster" ]
-  - type: ActivatableUI
-    verbText: qm-clipboard-computer-verb-text
-    key: enum.CargoConsoleUiKey.Orders
-  - type: UserInterface
-    interfaces:
-      enum.CargoConsoleUiKey.Orders:
-        type: CargoOrderConsoleBoundUserInterface
-      enum.StorageUiKey.Key:
-        type: StorageBoundUserInterface
-  - type: MeleeWeapon
-    damage:
-      types:
-        Blunt: 10
-  - type: Tag
-    tags:
-    - Folder
-    - HighRiskItem
-  - type: StealTarget
-    stealGroup: BoxFolderQmClipboard
-  # Moffstation - Start - Allow linking of the QM Board
-  - type: DeviceNetwork
-    deviceNetId: Wireless
-    receiveFrequencyId: BasicDevice
-  - type: WirelessNetworkConnection
-    range: 200
-  - type: DeviceLinkSource
-    range: 200
-    ports:
-    - OrderSender
-  # Moffstation - End - Allow linking of the QM Board
-
-- type: entity
-=======
->>>>>>> aaf3db8f
   parent: [Paper, BaseSyndicateContraband] # eat or burn your damn piece of paper damn thieves
   id: TraitorCodePaper
   name: syndicate codeword
