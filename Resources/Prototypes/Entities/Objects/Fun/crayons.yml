- type: entity
  abstract: true
  parent: BaseItem
  id: Crayon
  name: crayon
  description: A colourful crayon. Looks tasty. Mmmm...
  components:
  - type: Sprite
    sprite: Objects/Fun/crayons.rsi
  - type: Item
    sprite: Objects/Fun/crayons.rsi
    size: Tiny
  - type: Tag
    tags:
    - Write
    - Crayon
    - Trash
  - type: SpaceGarbage
  - type: UserInterface
    interfaces:
      enum.CrayonUiKey.Key:
        type: CrayonBoundUserInterface
  - type: Crayon
<<<<<<< HEAD
    capacity: 100 # Moffstation - increase crayon charges!
=======
    selectedState: like
  - type: LimitedCharges
    maxCharges: 25
>>>>>>> 5cb80f05
  - type: Food
  - type: FlavorProfile
    flavors:
    - chewy
    - bitter
  - type: SolutionContainerManager
    solutions:
      food:
        reagents:
        - ReagentId: Nutriment
          Quantity: 3
        - ReagentId: MindbreakerToxin
          Quantity: 2
  - type: StaticPrice
    price: 5

- type: entity
  parent: Crayon
  id: CrayonWhite
  name: white crayon
  components:
  - type: Sprite
    state: white
  - type: Item
    heldPrefix: white
  - type: Crayon
    color: white
  - type: Tag
    tags:
    - Write
    - Crayon
    - CrayonWhite
    - Recyclable
    - Trash

- type: entity
  parent: Crayon
  id: CrayonMime
  name: mime crayon
  components:
  - type: Sprite
    state: mime
  - type: Item
    heldPrefix: mime
  - type: Crayon
    color: white
  - type: Tag
    tags:
    - Write
    - Crayon
    - CrayonWhite
    - Recyclable
    - Trash

- type: entity
  parent: Crayon
  id: CrayonRainbow
  name: rainbow crayon
  components:
  - type: Sprite
    state: rainbow
  - type: Item
    heldPrefix: rainbow
  - type: Crayon
    color: Red
    selectableColor: true
<<<<<<< HEAD
    capacity: 100 # Moffstation - increase crayon charges!
=======
  - type: LimitedCharges
    maxCharges: 30
>>>>>>> 5cb80f05
  - type: Tag
    tags:
    - Write
    - Crayon
    - Recyclable
    - Trash

- type: entity
  parent: CrayonRainbow
  id: CrayonInfinite # should not be player available to prevent decal spam
  name: infinite crayon
  components:
  - type: Crayon
    deleteEmpty: false
  - type: AutoRecharge
    rechargeDuration: 5

- type: entity
  parent: Crayon
  id: CrayonBlack
  name: black crayon
  components:
  - type: Sprite
    state: black
  - type: Item
    heldPrefix: black
  - type: Crayon
    color: black
  - type: Tag
    tags:
    - Write
    - Crayon
    - CrayonBlack
    - Recyclable
    - Trash

- type: entity
  parent: Crayon
  id: CrayonRed
  name: red crayon
  components:
  - type: Sprite
    state: red
  - type: Item
    heldPrefix: red
  - type: Crayon
    color: red
  - type: Tag
    tags:
    - Write
    - Crayon
    - CrayonRed
    - Recyclable
    - Trash

- type: entity
  parent: Crayon
  id: CrayonOrange
  name: orange crayon
  components:
  - type: Sprite
    state: orange
  - type: Item
    heldPrefix: orange
  - type: Crayon
    color: orange
  - type: Tag
    tags:
    - Write
    - Crayon
    - CrayonOrange
    - Recyclable
    - Trash

- type: entity
  parent: Crayon
  id: CrayonYellow
  name: yellow crayon
  components:
  - type: Sprite
    state: yellow
  - type: Item
    heldPrefix: yellow
  - type: Crayon
    color: yellow
  - type: Tag
    tags:
    - Write
    - Crayon
    - CrayonYellow
    - Recyclable
    - Trash

- type: entity
  parent: Crayon
  id: CrayonGreen
  name: green crayon
  components:
  - type: Sprite
    state: green
  - type: Item
    heldPrefix: green
  - type: Crayon
    color: "#A8E61D"
  - type: Tag
    tags:
    - Write
    - Crayon
    - CrayonGreen
    - Recyclable
    - Trash

- type: entity
  parent: Crayon
  id: CrayonBlue
  name: blue crayon
  components:
  - type: Sprite
    state: blue
  - type: Item
    heldPrefix: blue
  - type: Crayon
    color: "#00B7EF"
  - type: Tag
    tags:
    - Write
    - Crayon
    - CrayonBlue
    - Recyclable
    - Trash

- type: entity
  parent: Crayon
  id: CrayonPurple
  name: purple crayon
  components:
  - type: Sprite
    state: purple
  - type: Item
    heldPrefix: purple
  - type: Crayon
    color: purple
  - type: Tag
    tags:
    - Write
    - Crayon
    - CrayonPurple
    - Recyclable
    - Trash

- type: entity
  parent: BoxCardboard
  id: CrayonBox
  name: crayon box
  description: It's a box of crayons.
  components:
  - type: Sprite
    sprite: Objects/Fun/crayons.rsi
    state: box
  - type: Storage
    grid:
    - 0,0,7,0
    maxItemSize: Tiny
  - type: Item
    sprite: Objects/Fun/crayons.rsi
    size: Small
    heldPrefix: box
  - type: StorageFill
    contents:
    - id: CrayonRed
    - id: CrayonOrange
    - id: CrayonYellow
    - id: CrayonGreen
    - id: CrayonBlue
    - id: CrayonPurple
    - id: CrayonBlack
    - id: CrayonWhite
  - type: ItemMapper
    mapLayers:
      black_box:
        whitelist:
          tags:
          - CrayonBlack
      blue_box:
        whitelist:
          tags:
          - CrayonBlue
      green_box:
        whitelist:
          tags:
          - CrayonGreen
      orange_box:
        whitelist:
          tags:
          - CrayonOrange
      purple_box:
        whitelist:
          tags:
          - CrayonPurple
      red_box:
        whitelist:
          tags:
          - CrayonRed
      yellow_box:
        whitelist:
          tags:
          - CrayonYellow
      white_box:
        whitelist:
          tags:
          - CrayonWhite
  - type: Appearance
  # Moffstation - Start - Painting Cyborg Module
  - type: Tag
    tags:
    - BoxCardboard
    - Crayon
  # Moffstation - End<|MERGE_RESOLUTION|>--- conflicted
+++ resolved
@@ -21,13 +21,9 @@
       enum.CrayonUiKey.Key:
         type: CrayonBoundUserInterface
   - type: Crayon
-<<<<<<< HEAD
-    capacity: 100 # Moffstation - increase crayon charges!
-=======
     selectedState: like
   - type: LimitedCharges
-    maxCharges: 25
->>>>>>> 5cb80f05
+    maxCharges: 100 # Moffstation - increase crayon charges!
   - type: Food
   - type: FlavorProfile
     flavors:
@@ -94,12 +90,8 @@
   - type: Crayon
     color: Red
     selectableColor: true
-<<<<<<< HEAD
-    capacity: 100 # Moffstation - increase crayon charges!
-=======
   - type: LimitedCharges
-    maxCharges: 30
->>>>>>> 5cb80f05
+    maxCharges: 300 # Moffstation - Increase crayon charges
   - type: Tag
     tags:
     - Write
@@ -115,7 +107,7 @@
   - type: Crayon
     deleteEmpty: false
   - type: AutoRecharge
-    rechargeDuration: 5
+    rechargeDuration: 1 # Moffstation - Improve the infinite crayon
 
 - type: entity
   parent: Crayon
