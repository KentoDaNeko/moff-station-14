--- conflicted
+++ resolved
@@ -23,1158 +23,6 @@
     containers:
       stash: !type:ContainerSlot {}
 
-<<<<<<< HEAD
-## Plushies
-
-- type: entity
-  parent: [BaseItem, BaseStash]
-  id: BasePlushie
-  abstract: true
-  components:
-  - type: Sprite
-    sprite: Objects/Fun/toys.rsi
-  - type: Tag
-    tags:
-      - Payload
-      - ClothMade
-  - type: EmitSoundOnUse
-    sound:
-      collection: ToySqueak
-  - type: EmitSoundOnActivate
-    sound:
-      collection: ToySqueak
-  - type: EmitSoundOnCollide
-    sound:
-      collection: ToySqueak
-  - type: EmitSoundOnLand
-    sound:
-      collection: ToyFall
-  - type: EmitSoundOnTrigger
-    sound:
-      collection: ToySqueak
-  - type: UseDelay
-    delay: 1.0
-  - type: MeleeWeapon
-    wideAnimationRotation: 180
-    soundHit:
-      collection: ToySqueak
-    damage:
-      types:
-        Blunt: 0
-    hidden: true
-  - type: PhysicalComposition
-    materialComposition:
-      Cloth: 100
-  - type: StaticPrice
-    price: 5
-  - type: Food
-    requiresSpecialDigestion: true
-    useSound:
-      collection: ToySqueak
-    delay: 2
-  - type: SolutionContainerManager
-    solutions:
-      food:
-        maxVol: 10
-        reagents:
-        - ReagentId: Fiber
-          Quantity: 10
-
-
-- type: entity
-  parent: BasePlushie
-  id: PlushieThrongler
-  name: throngler plushie
-  description: A stuffed toy to remind cargo techs of what they can no longer have.
-  components:
-    - type: Sprite
-      sprite: Objects/Weapons/Melee/ThronglerPlushie.rsi
-      state: icon
-    - type: MeleeWeapon
-      wideAnimationRotation: -135
-      attackRate: 10
-    - type: Item
-      size: Ginormous
-      sprite: Objects/Weapons/Melee/Throngler-in-hand.rsi
-    - type: FoodSequenceElement
-      entries:
-        CottonBurger: ThronglerPlushie
-
-
-- type: entity
-  parent: BasePlushie
-  id: PlushieGhost
-  name: ghost soft toy
-  description: The start of your personal GHOST GANG!
-  components:
-    - type: Sprite
-      sprite: Mobs/Ghosts/ghost_human.rsi
-      state: icon
-      noRot: true
-    - type: Item
-    - type: Fixtures
-      fixtures:
-        fix1:
-          shape:
-            !type:PhysShapeAabb
-            bounds: "-0.25,-0.25,0.25,0.25"
-          density: 20
-          mask:
-            - ItemMask
-          restitution: 0.98
-          friction: 0.01
-    - type: Physics
-      angularDamping: 0.02
-      linearDamping: 0.02
-      fixedRotation: true
-      bodyType: Dynamic
-    - type: TileFrictionModifier
-      modifier: 0.1
-    - type: Tag
-      tags:
-        - ForceableFollow
-        - PlushieGhost
-        - Payload
-    - type: RandomWalk
-      accumulatorRatio: 0.5
-      maxSpeed: 1
-      minSpeed: 0.25
-    - type: FoodSequenceElement
-      entries:
-        CottonBurger: GhostPlushie
-
-- type: entity
-  parent: PlushieGhost
-  id: PlushieGhostRevenant
-  name: revenant soft toy
-  categories: [ DoNotMap ]
-  description: So soft it almost makes you want to take a nap...
-  components:
-    - type: Item
-      size: Normal
-    - type: Sprite
-      sprite: Mobs/Ghosts/revenant.rsi
-      state: icon
-      noRot: true
-    - type: Construction
-      graph: PlushieGhostRevenant
-      node: plushie
-    - type: FoodSequenceElement
-      entries:
-        CottonBurger: RevenantPlushie
-
-- type: entity
-  parent: BasePlushie
-  id: PlushieBee
-  name: bee plushie
-  description: A cute toy that resembles an even cuter programmer. You'd have to be a monster to grind this up.
-  components:
-  - type: Sprite
-    sprite: Objects/Fun/toys.rsi
-    state: plushie_h
-  - type: Item
-    size: Normal
-    sprite: Objects/Fun/toys.rsi
-    heldPrefix: bee
-  - type: Extractable
-    grindableSolutionName: bee
-  - type: SolutionContainerManager
-    solutions:
-      bee:
-        reagents:
-        - ReagentId: GroundBee
-          Quantity: 10
-      food:
-        maxVol: 10
-        reagents:
-        - ReagentId: GroundBee
-          Quantity: 5
-        - ReagentId: Fiber
-          Quantity: 5
-  - type: Clothing
-    quickEquip: false
-    sprite: Objects/Fun/toys.rsi
-    equippedPrefix: bee
-    slots:
-    - HEAD
-  - type: FoodSequenceElement
-    entries:
-      CottonBurger: BeePlushie
-
-- type: entity
-  parent: BasePlushie
-  id: PlushieHampter
-  name: hampter plushie
-  description: A cute stuffed toy that resembles a hamster. Its face looks squished.
-  components:
-  - type: Sprite
-    state: plushie_hampter
-  - type: EmitSoundOnUse
-    sound:
-      path: /Audio/Items/Toys/mousesqueek.ogg
-  - type: EmitSoundOnLand
-    sound:
-      path: /Audio/Items/Toys/mousesqueek.ogg
-  - type: EmitSoundOnActivate
-    sound:
-      path: /Audio/Items/Toys/mousesqueek.ogg
-  - type: EmitSoundOnTrigger
-    sound:
-      path: /Audio/Items/Toys/mousesqueek.ogg
-  - type: EmitSoundOnCollide
-    sound:
-      path: /Audio/Items/Toys/mousesqueek.ogg
-  - type: Food
-    requiresSpecialDigestion: true
-    useSound:
-      path: /Audio/Items/Toys/mousesqueek.ogg
-  - type: MeleeWeapon
-    wideAnimationRotation: 180
-    soundHit:
-      path: /Audio/Items/Toys/mousesqueek.ogg
-  - type: FoodSequenceElement
-    entries:
-      CottonBurger: HamptrPlushie
-
-- type: entity
-  parent: PlushieBee
-  id: PlushieRGBee
-  name: RGBee plushie
-  description: A cute toy that resembles a bee plushie while you're on LSD.
-  components:
-  - type: PointLight
-    radius: 1.5
-    energy: 2
-  - type: RgbLightController
-    layers: [ 0 ]
-  - type: Item
-    inhandVisuals:
-      left:
-      - state: bee-inhand-left
-        shader: unshaded
-      right:
-      - state: bee-inhand-right
-        shader: unshaded
-  - type: Clothing
-    clothingVisuals:
-      head:
-      - state: bee-equipped-HELMET
-        shader: unshaded
-
-- type: entity
-  parent: BasePlushie
-  id: PlushieNuke
-  name: nukie plushie
-  description: A stuffed toy that resembles a syndicate nuclear operative. The tag claims operatives to be purely fictitious.
-  components:
-  - type: Sprite
-    state: plushie_nuke
-  - type: FoodSequenceElement
-    entries:
-      CottonBurger: NukiePlushie
-
-- type: entity
-  parent: BasePlushie
-  id: PlushieRouny
-  name: rouny plushie
-  description: Rouny.
-  components:
-  - type: Sprite
-    state: plushie_rouny
-  - type: Rotatable
-  - type: FoodSequenceElement
-    entries:
-      CottonBurger: RounyPlushie
-
-- type: entity
-  parent: BasePlushie
-  id: PlushieLamp
-  name: lamp plushie
-  description: A light emitting friend!
-  components:
-  - type: Sprite
-    state: plushie_lamp
-  - type: PointLight
-    radius: 1.5
-    energy: 2
-    netsync: false
-  - type: FoodSequenceElement
-    entries:
-      CottonBurger: LampPlushie
-
-- type: entity
-  parent: BasePlushie
-  id: PlushieArachind
-  name: arachnid plushie
-  description: An adorable stuffed toy that resembles an arachnid. It feels silky..
-  components:
-  - type: Sprite
-    state: plushie_arachnid
-  - type: EmitSoundOnUse
-    sound:
-      path: /Audio/Voice/Arachnid/arachnid_laugh.ogg
-  - type: EmitSoundOnLand
-    sound:
-      path: /Audio/Voice/Arachnid/arachnid_laugh.ogg
-  - type: EmitSoundOnActivate
-    sound:
-      path: /Audio/Voice/Arachnid/arachnid_laugh.ogg
-  - type: EmitSoundOnTrigger
-    sound:
-      path: /Audio/Voice/Arachnid/arachnid_laugh.ogg
-  - type: EmitSoundOnCollide
-    sound:
-      path: /Audio/Voice/Arachnid/arachnid_laugh.ogg
-  - type: Food
-    requiresSpecialDigestion: true
-    useSound:
-      path: /Audio/Voice/Arachnid/arachnid_laugh.ogg
-  - type: MeleeWeapon
-    wideAnimationRotation: 180
-    soundHit:
-      path: /Audio/Voice/Arachnid/arachnid_laugh.ogg
-  - type: FoodSequenceElement
-    entries:
-      CottonBurger: ArachnidPlushie
-
-- type: entity
-  parent: BasePlushie
-  id: PlushieLizard #Weh!
-  name: lizard plushie
-  description: An adorable stuffed toy that resembles a lizardperson. Made by CentComm as a token initiative to combat speciesism in work environments. "Welcome your new colleagues as you do this plush, with open arms!"
-  components:
-  - type: Sprite
-    sprite: Objects/Fun/toys.rsi
-    state: plushie_lizard
-  - type: Item
-    heldPrefix: plushielizard
-  - type: EmitSoundOnUse
-    sound:
-      path: /Audio/Items/Toys/weh.ogg
-  - type: EmitSoundOnLand
-    sound:
-      path: /Audio/Items/Toys/weh.ogg
-  - type: EmitSoundOnActivate
-    sound:
-      path: /Audio/Items/Toys/weh.ogg
-  - type: EmitSoundOnTrigger
-    sound:
-      path: /Audio/Items/Toys/weh.ogg
-  - type: EmitSoundOnCollide
-    sound:
-      path: /Audio/Items/Toys/weh.ogg
-  - type: Food
-    requiresSpecialDigestion: true
-    useSound:
-      path: /Audio/Items/Toys/weh.ogg
-  - type: MeleeWeapon
-    wideAnimationRotation: 180
-    soundHit:
-      path: /Audio/Items/Toys/weh.ogg
-  - type: Extractable
-    juiceSolution:
-      reagents:
-      - ReagentId: JuiceThatMakesYouWeh
-        Quantity: 30
-  - type: SolutionContainerManager
-    solutions:
-      food:
-        maxVol: 20
-        reagents:
-        - ReagentId: Fiber
-          Quantity: 10
-        - ReagentId: JuiceThatMakesYouWeh
-          Quantity: 10
-  - type: Clothing
-    quickEquip: false
-    sprite: Objects/Fun/toys.rsi
-    equippedPrefix: lizard
-    slots:
-    - HEAD
-  - type: Speech
-    speechVerb: Reptilian # for pais (In the secret stash)
-  - type: Tag
-    tags:
-    - ClothMade
-    - Payload
-    - PlushieLizard
-  - type: FoodSequenceElement
-    entries:
-      CottonBurger: LizardPlushie
-
-- type: entity
-  parent: BasePlushie
-  id: PlushieExperiment #Arf!
-  name: experiment plushie
-  description: A plushie of a canid of sorts, it yearns to be detonated on a landmine.
-  components:
-  - type: Sprite
-    sprite: Objects/Fun/expiplush.rsi
-    state: expi
-  - type: Item
-    inhandVisuals:
-      left:
-      - state: expi-inhand-left
-        shader: shaded
-      right:
-      - state: expi-inhand-right
-        shader: shaded
-    heldPrefix: plushielizard
-  - type: EmitSoundOnUse
-    sound:
-      path: /Audio/Items/Toys/arf.ogg
-  - type: EmitSoundOnLand
-    sound:
-      path: /Audio/Items/Toys/arf.ogg
-  - type: EmitSoundOnActivate
-    sound:
-      path: /Audio/Items/Toys/arf.ogg
-  - type: EmitSoundOnTrigger
-    sound:
-      path: /Audio/Items/Toys/arf.ogg
-  - type: EmitSoundOnCollide
-    sound:
-      path: /Audio/Items/Toys/arf.ogg
-  - type: Food
-    requiresSpecialDigestion: true
-    useSound:
-      path: /Audio/Items/Toys/arf.ogg
-  - type: MeleeWeapon
-    wideAnimationRotation: 180
-    soundHit:
-      path: /Audio/Items/Toys/arf.ogg
-  - type: Tag
-    tags:
-    - ClothMade
-    - Payload
-  - type: Clothing
-    clothingVisuals:
-      head:
-      - state: expi-equipped-HELMET
-        shader: shaded
-    quickEquip: false
-    sprite: Objects/Fun/toys.rsi
-    equippedPrefix: expi
-    slots:
-    - HEAD
-  - type: FoodSequenceElement
-    entries:
-      CottonBurger: ExperimentPlushie
-
-- type: entity
-  parent: PlushieLizard
-  id: PlushieRainbowLizard #Weh but gay
-  description: An adorable stuffed toy that resembles a lizardperson of every color. You just might trip while staring at it...
-  name: rainbow lizard plushie
-  components:
-  - type: Sprite
-    state: rainbowlizardplush
-  - type: PointLight
-    radius: 1.5
-    energy: 2
-  - type: RgbLightController
-    layers: [ 0 ]
-  - type: Clothing
-    clothingVisuals:
-      head:
-      - state: lizard-equipped-HELMET
-        shader: unshaded
-  - type: Item
-    inhandVisuals:
-      left:
-      - state: rainbowlizardplush-inhand-left
-        shader: unshaded
-      right:
-      - state: rainbowlizardplush-inhand-right
-        shader: unshaded
-
-- type: entity
-  parent: PlushieLizard
-  id: PlushieLizardMirrored
-  components:
-  - type: Item
-    size: Small
-  - type: Sprite
-    state: plushie_lizard
-    scale: -1, 1
-
-- type: entity
-  parent: BasePlushie
-  id: PlushieSpaceLizard #ᵂᵉʰ!
-  name: space lizard plushie
-  description: An adorable stuffed toy that resembles a lizardperson in an EVA suit. Made by CentComm as a token initiative to combat speciesism in space environments. "Welcome your new colleges as you do this plush, with open arms!"
-  components:
-  - type: Item
-    heldPrefix: spacelizard
-  - type: Sprite
-    state: plushie_spacelizard
-  - type: EmitSoundOnUse
-    sound:
-      path: /Audio/Items/Toys/muffled_weh.ogg
-  - type: EmitSoundOnLand
-    sound:
-      path: /Audio/Items/Toys/muffled_weh.ogg
-  - type: EmitSoundOnActivate
-    sound:
-      path: /Audio/Items/Toys/muffled_weh.ogg
-  - type: EmitSoundOnTrigger
-    sound:
-      path: /Audio/Items/Toys/muffled_weh.ogg
-  - type: EmitSoundOnCollide
-    sound:
-      path: /Audio/Items/Toys/muffled_weh.ogg
-  - type: Food
-    requiresSpecialDigestion: true
-    useSound:
-      path: /Audio/Items/Toys/muffled_weh.ogg
-  - type: MeleeWeapon
-    wideAnimationRotation: 180
-    soundHit:
-      path: /Audio/Items/Toys/muffled_weh.ogg
-  - type: Extractable
-    juiceSolution:
-      reagents:
-      - ReagentId: JuiceThatMakesYouWeh
-        Quantity: 30
-  - type: SolutionContainerManager
-    solutions:
-      food:
-        maxVol: 20
-        reagents:
-        - ReagentId: Fiber
-          Quantity: 10
-        - ReagentId: JuiceThatMakesYouWeh
-          Quantity: 10
-  - type: Clothing
-    slots:
-    - HEAD
-    quickEquip: false
-    clothingVisuals:
-      head:
-      - state: spacelizard-equipped-HELMET
-        offset: "0, 0.03"
-  - type: FoodSequenceElement
-    entries:
-      CottonBurger: SpaceLizardPlushie
-
-- type: entity
-  parent: PlushieLizard
-  id: PlushieLizardInversed #Hew!
-  name: drazil plushie
-  description: An adorable stuffed toy that resembles a lizardperson from an inversed dimension. Hew!
-  components:
-  - type: Sprite
-    state: plushie_lizard_inversed
-  - type: Item
-    heldPrefix: plushielizardinversed
-  - type: EmitSoundOnUse
-    sound:
-      path: /Audio/Items/Toys/hew.ogg
-  - type: EmitSoundOnLand
-    sound:
-      path: /Audio/Items/Toys/hew.ogg
-  - type: EmitSoundOnActivate
-    sound:
-      path: /Audio/Items/Toys/hew.ogg
-  - type: EmitSoundOnTrigger
-    sound:
-      path: /Audio/Items/Toys/hew.ogg
-  - type: Food
-    requiresSpecialDigestion: true
-    useSound:
-      path: /Audio/Items/Toys/hew.ogg
-  - type: MeleeWeapon
-    wideAnimationRotation: 180
-    soundHit:
-      path: /Audio/Items/Toys/hew.ogg
-  - type: Extractable
-    juiceSolution:
-      reagents:
-      - ReagentId: JuiceThatMakesYouHew
-        Quantity: 30
-  - type: SolutionContainerManager
-    solutions:
-      food:
-        maxVol: 20
-        reagents:
-        - ReagentId: Fiber
-          Quantity: 10
-        - ReagentId: JuiceThatMakesYouHew
-          Quantity: 10
-  - type: Clothing
-    quickEquip: false
-    sprite: Objects/Fun/toys.rsi
-    equippedPrefix: lizard-inversed
-    slots:
-    - HEAD
-  - type: FoodSequenceElement
-    entries:
-      CottonBurger: InversedLizardPlushie
-
-
-- type: entity
-  parent: BasePlushie
-  id: PlushieDiona
-  name: diona plushie
-  description: An adorable stuffed toy that resembles a diona. Love water and cuddles. Do not wet!
-  components:
-    - type: Sprite
-      layers:
-        - state: plushie_diona
-        - state: plushie_diona1
-          map: [ "enum.SolutionContainerLayers.Fill" ]
-          visible: false
-    - type: EmitSoundOnUse
-      sound:
-        path: /Audio/Items/Toys/toy_rustle.ogg
-    - type: EmitSoundOnLand
-      sound:
-        path: /Audio/Items/Toys/toy_rustle.ogg
-    - type: EmitSoundOnActivate
-      sound:
-        path: /Audio/Items/Toys/toy_rustle.ogg
-    - type: EmitSoundOnTrigger
-      sound:
-        path: /Audio/Items/Toys/toy_rustle.ogg
-    - type: EmitSoundOnCollide
-      sound:
-        path: /Audio/Items/Toys/toy_rustle.ogg
-    - type: MeleeWeapon
-      wideAnimationRotation: 180
-      soundHit:
-        path: /Audio/Items/Toys/toy_rustle.ogg
-    - type: Food
-      requiresSpecialDigestion: true
-      useSound:
-        path: /Audio/Items/Toys/toy_rustle.ogg
-    - type: SolutionContainerManager
-      solutions:
-        plushie:
-          maxVol: 1
-        food:
-          maxVol: 10
-          reagents:
-          - ReagentId: Fiber
-            Quantity: 10
-
-    - type: RefillableSolution
-      solution: plushie
-    - type: SolutionContainerVisuals
-      solutionName: plushie
-      maxFillLevels: 1
-      fillBaseName: plushie_diona
-      changeColor: false
-    - type: Appearance
-    - type: Reactive
-      reactions:
-        - reagents: [ Water ]
-          methods: [ Touch ]
-          effects:
-            - !type:AddToSolutionReaction
-              solution: plushie
-    - type: Fixtures
-      fixtures:
-        fix1:
-          shape:
-            !type:PhysShapeAabb
-            bounds: "-0.3,-0.3,0.3,0.3"
-          density: 15
-          mask:
-            - ItemMask
-        rehydrate:
-          shape:
-            !type:PhysShapeAabb
-            bounds: "-0.3,-0.3,0.3,0.3"
-          hard: false
-          layer:
-            - LowImpassable
-    - type: CollisionWake
-      enabled: false
-    - type: FoodSequenceElement
-      entries:
-        CottonBurger: DionaPlushie
-
-- type: entity
-  parent: BasePlushie
-  id: PlushieSharkBlue
-  name: blue shark soft toy
-  description: Big and safe to have by your side if you want to discover the world below the surface of the ocean.
-  components:
-  - type: Sprite
-    sprite: Objects/Fun/sharkplush.rsi
-    state: blue
-  - type: EmitSoundOnLand
-    sound:
-      path: /Audio/Items/Toys/rawr.ogg
-  - type: EmitSoundOnTrigger
-    sound:
-      path: /Audio/Items/Toys/rawr.ogg
-  - type: EmitSoundOnUse
-    sound:
-      path: /Audio/Items/Toys/rawr.ogg
-  - type: EmitSoundOnActivate
-    sound:
-      path: /Audio/Items/Toys/rawr.ogg
-  - type: EmitSoundOnCollide
-    sound:
-      path: /Audio/Items/Toys/rawr.ogg
-  - type: MeleeWeapon
-    wideAnimationRotation: 90
-    soundHit:
-      path: /Audio/Items/Toys/rawr.ogg
-    animation: WeaponArcBite
-  - type: Item
-    heldPrefix: blue
-    storedRotation: -90
-  - type: Tag
-    tags:
-      - PlushieSharkBlue
-      - Payload
-  - type: FoodSequenceElement
-    entries:
-      CottonBurger: BlueSharkPlushie
-
-- type: entity
-  parent: PlushieSharkBlue
-  id: PlushieSharkPink
-  name: pink shark soft toy
-  description: Hehe shonk :)
-  components:
-  - type: Sprite
-    sprite: Objects/Fun/sharkplush.rsi
-    state: pink
-  - type: Item
-    heldPrefix: pink
-  - type: Tag
-    tags:
-      - PlushieSharkPink
-      - Payload
-  - type: FoodSequenceElement
-    entries:
-      CottonBurger: PinkSharkPlushie
-
-- type: entity
-  parent: PlushieSharkBlue
-  id: PlushieSharkGrey
-  name: grey shark soft toy
-  description: A quiet, reserved kind of shonk. Loves to ride the grey tide.
-  components:
-  - type: Sprite
-    sprite: Objects/Fun/sharkplush.rsi
-    state: grey
-  - type: Item
-    heldPrefix: grey
-  - type: Tag
-    tags:
-      - PlushieSharkGrey
-      - Payload
-  - type: FoodSequenceElement
-    entries:
-      CottonBurger: GreySharkPlushie
-
-- type: entity
-  parent: BasePlushie
-  id: PlushieRatvar
-  name: ratvar plushie
-  description: A small stuffed doll of the elder god Ratvar.
-  components:
-  - type: Item
-    size: Normal
-  - type: Sprite
-    state: plushie_ratvar
-  - type: FoodSequenceElement
-    entries:
-      CottonBurger: RatvarPlushie
-
-- type: entity
-  parent: BasePlushie
-  id: PlushieNar
-  name: nar'sie plushie
-  description: A small stuffed doll of the elder goddess Nar'Sie.
-  components:
-  - type: Item
-    size: Normal
-  - type: Sprite
-    state: narplush
-  - type: FoodSequenceElement
-    entries:
-      CottonBurger: NarPlushie
-
-- type: entity
-  parent: BasePlushie
-  id: PlushieCarp
-  name: carp plushie
-  description: An adorable stuffed toy that resembles the monstrous space carp.
-  components:
-  - type: Sprite
-    state: carpplush
-  - type: Item
-    heldPrefix: carpplush
-    storedRotation: -90
-  - type: EmitSoundOnUse
-    sound:
-      path: /Audio/Effects/bite.ogg
-  - type: EmitSoundOnLand
-    sound:
-      path: /Audio/Effects/bite.ogg
-  - type: EmitSoundOnActivate
-    sound:
-      path: /Audio/Effects/bite.ogg
-  - type: EmitSoundOnTrigger
-    sound:
-      path: /Audio/Effects/bite.ogg
-  - type: EmitSoundOnCollide
-    sound:
-      path: /Audio/Effects/bite.ogg
-  - type: Food
-    requiresSpecialDigestion: true
-    useSound:
-      path: /Audio/Effects/bite.ogg
-  - type: MeleeWeapon
-    wideAnimationRotation: 90
-    soundHit:
-      path: /Audio/Effects/bite.ogg
-    angle: 0
-    animation: WeaponArcBite # Rrrr!
-  - type: Tag
-    tags:
-      - Payload
-      - ClothMade
-      - PlushieCarp
-  - type: FoodSequenceElement
-    entries:
-      CottonBurger: CarpPlushie
-
-- type: entity
-  parent: PlushieCarp
-  id: PlushieMagicarp
-  name: magicarp plushie
-  description: An adorable stuffed toy resembling the exceedingly rare magicarp.
-  components:
-  - type: Sprite
-    state: magicplush
-  - type: FoodSequenceElement
-    entries:
-      CottonBurger: MagicarpPlushie
-
-- type: entity
-  parent: PlushieCarp
-  id: PlushieRainbowCarp
-  name: rainbow carp plushie
-  description: An adorable stuffed toy resembling the legendary rainbow carp.
-  components:
-  - type: Sprite
-    state: rainbowcarpplush
-  - type: PointLight
-    radius: 1.5
-    energy: 2
-  - type: RgbLightController
-    layers: [ 0 ]
-  - type: Item
-    inhandVisuals:
-      left:
-      - state: rainbowcarpplush-inhand-left
-        shader: unshaded
-      right:
-      - state: rainbowcarpplush-inhand-right
-        shader: unshaded
-
-- type: entity
-  parent: PlushieCarp
-  id: PlushieHolocarp
-  name: holocarp plushie
-  description: A holographic stuffed toy resembling science's nemesis - the holocarp.
-  components:
-  - type: Sprite
-    state: holoplush
-  - type: FoodSequenceElement
-    entries:
-      CottonBurger: HolocarpPlushie
-
-- type: entity
-  parent: BasePlushie
-  id: PlushieSlime
-  name: slime plushie
-  description: An adorable stuffed toy that resembles a slime. It's basically a hacky sack.
-  components:
-#  Moffstation - Start - Added custom slime sprite
-  - type: Sprite
-    path: _Moffstation/Objects/Fun/slimeplush.rsi
-    state: plushie_slime
-  - type: Item
-    sprite: _Moffstation/Objects/Fun/slimeplush.rsi
-#  Moffstation - End
-  - type: EmitSoundOnUse
-    sound:
-      path: /Audio/Voice/Slime/slime_squish.ogg
-  - type: EmitSoundOnLand
-    sound:
-      path: /Audio/Voice/Slime/slime_squish.ogg
-  - type: EmitSoundOnActivate
-    sound:
-      path: /Audio/Voice/Slime/slime_squish.ogg
-  - type: EmitSoundOnTrigger
-    sound:
-      path: /Audio/Voice/Slime/slime_squish.ogg
-  - type: MeleeWeapon
-    wideAnimationRotation: 180
-    soundHit:
-      path: /Audio/Voice/Slime/slime_squish.ogg
-  - type: FoodSequenceElement
-    entries:
-      CottonBurger: SlimePlushie
-
-- type: entity
-  parent: BasePlushie
-  id: PlushieSnake
-  name: snake plushie
-  description: An adorable stuffed toy that resembles a snake.
-  components:
-  - type: Sprite
-    state: plushie_snake
-  - type: Item
-    heldPrefix: plushiesnake
-  - type: EmitSoundOnUse
-    sound:
-      path: /Audio/Items/Toys/rattle.ogg
-  - type: EmitSoundOnLand
-    sound:
-      path: /Audio/Items/Toys/rattle.ogg
-  - type: EmitSoundOnActivate
-    sound:
-      path: /Audio/Items/Toys/rattle.ogg
-  - type: EmitSoundOnTrigger
-    sound:
-      path: /Audio/Items/Toys/rattle.ogg
-  - type: EmitSoundOnCollide
-    sound:
-      path: /Audio/Items/Toys/rattle.ogg
-  - type: Food
-    requiresSpecialDigestion: true
-    useSound:
-      path: /Audio/Items/Toys/rattle.ogg
-  - type: MeleeWeapon
-    wideAnimationRotation: 90
-    soundHit:
-      path: /Audio/Items/Toys/rattle.ogg
-  - type: Clothing
-    quickEquip: false
-    equippedPrefix: plushiesnake
-    slots:
-    - NECK
-  - type: Speech
-    speechVerb: Reptilian # for pais (In the secret stash)
-  - type: FoodSequenceElement
-    entries:
-      CottonBurger: SnakePlushie
-
-- type: entity
-  parent: BasePlushie
-  id: ToyMouse
-  name: mouse toy
-  description: A colorful toy mouse!
-  components:
-  - type: Sprite
-    state: toy_mouse
-  - type: EmitSoundOnUse
-    sound:
-      path: /Audio/Items/Toys/mousesqueek.ogg
-  - type: EmitSoundOnLand
-    sound:
-      path: /Audio/Items/Toys/mousesqueek.ogg
-  - type: EmitSoundOnActivate
-    sound:
-      path: /Audio/Items/Toys/mousesqueek.ogg
-  - type: EmitSoundOnTrigger
-    sound:
-      path: /Audio/Items/Toys/mousesqueek.ogg
-  - type: EmitSoundOnCollide
-    sound:
-      path: /Audio/Items/Toys/mousesqueek.ogg
-  - type: Food
-    requiresSpecialDigestion: true
-    useSound:
-      path: /Audio/Items/Toys/mousesqueek.ogg
-  - type: MeleeWeapon
-    wideAnimationRotation: -90
-    soundHit:
-      path: /Audio/Items/Toys/mousesqueek.ogg
-  - type: Clothing
-    quickEquip: false
-    sprite: Objects/Fun/toys.rsi
-    equippedPrefix: mouse
-    slots:
-    - HEAD
-  - type: FoodSequenceElement
-    entries:
-      CottonBurger: MousePlushie
-
-- type: entity
-  parent: BasePlushie
-  id: PlushieVox
-  name: vox plushie
-  description: SKREEEEEEEEEEEE!
-  components:
-  - type: Sprite
-    state: plushie_vox
-  - type: EmitSoundOnUse
-    sound:
-      path: /Audio/Voice/Vox/shriek1.ogg
-  - type: EmitSoundOnLand
-    sound:
-      path: /Audio/Voice/Vox/shriek1.ogg
-  - type: EmitSoundOnActivate
-    sound:
-      path: /Audio/Voice/Vox/shriek1.ogg
-  - type: EmitSoundOnTrigger
-    sound:
-      path: /Audio/Voice/Vox/shriek1.ogg
-  - type: EmitSoundOnCollide
-    sound:
-      path: /Audio/Voice/Vox/shriek1.ogg
-  - type: Food
-    requiresSpecialDigestion: true
-    useSound:
-      path: /Audio/Voice/Vox/shriek1.ogg
-  - type: MeleeWeapon
-    wideAnimationRotation: 180
-    soundHit:
-      path: /Audio/Voice/Vox/shriek1.ogg
-  - type: FoodSequenceElement
-    entries:
-      CottonBurger: VoxPlushie
-
-- type: entity
-  parent: BasePlushie
-  id: PlushieAtmosian
-  name: atmosian plushie
-  description: An adorable stuffed toy that resembles a brave atmosian. Unfortunately, he won't fix those depressurizations for you.
-  components:
-  - type: Sprite
-    state: plushie_atmosian
-  - type: FoodSequenceElement
-    entries:
-      CottonBurger: AtmosianPlushie
-
-- type: entity
-  parent: BasePlushie
-  id: PlushieXeno
-  name: xeno plushie
-  description: An adorable stuffed toy that resembles a scary xenomorf. You're lucky it's just a toy.
-  components:
-  - type: Item
-    size: Normal
-  - type: Sprite
-    state: plushie_xeno
-  - type: EmitSoundOnUse
-    sound:
-      path: /Audio/Weapons/Xeno/alien_spitacid.ogg
-  - type: EmitSoundOnLand
-    sound:
-      path: /Audio/Weapons/Xeno/alien_spitacid.ogg
-  - type: EmitSoundOnActivate
-    sound:
-      path: /Audio/Weapons/Xeno/alien_spitacid.ogg
-  - type: EmitSoundOnTrigger
-    sound:
-      path: /Audio/Weapons/Xeno/alien_spitacid.ogg
-  - type: EmitSoundOnCollide
-    sound:
-      path: /Audio/Weapons/Xeno/alien_spitacid.ogg
-  - type: Food
-    requiresSpecialDigestion: true
-    useSound:
-      path: /Audio/Items/Toys/mousesqueek.ogg
-  - type: MeleeWeapon
-    wideAnimationRotation: 180
-    soundHit:
-      path: /Audio/Weapons/Xeno/alien_spitacid.ogg
-  - type: FoodSequenceElement
-    entries:
-      CottonBurger: XenoPlushie
-
-- type: entity
-  parent: BasePlushie
-  id: PlushiePenguin
-  name: penguin plushie
-  description: I use arch btw!
-  components:
-  - type: Sprite
-    state: plushie_penguin
-  - type: FoodSequenceElement
-    entries:
-      CottonBurger: PenguinPlushie
-
-- type: entity
-  parent: BasePlushie
-  id: PlushieHuman
-  name: human plushie
-  description: This is a felt plush of a human. All craftsmanship is of the lowest quality. The human is naked. The human is crying. The human is screaming.
-  components:
-  - type: Sprite
-    state: plushie_human
-  - type: EmitSoundOnUse
-    sound:
-      path: /Audio/Voice/Human/malescream_1.ogg
-  - type: EmitSoundOnLand
-    sound:
-      path: /Audio/Voice/Human/malescream_2.ogg
-  - type: EmitSoundOnActivate
-    sound:
-      path: /Audio/Voice/Human/malescream_3.ogg
-  - type: EmitSoundOnCollide
-    sound:
-      path: /Audio/Voice/Human/malescream_4.ogg
-  - type: Food
-    requiresSpecialDigestion: true
-    useSound:
-      path: /Audio/Voice/Human/malescream_1.ogg
-  - type: MeleeWeapon
-    soundHit:
-      path: /Audio/Voice/Human/malescream_4.ogg
-  - type: EmitSoundOnTrigger
-    sound:
-      path: /Audio/Voice/Human/malescream_5.ogg
-  - type: FoodSequenceElement
-    entries:
-      CottonBurger: HumanPlushie
-
-- type: entity
-  parent: BasePlushie
-  id: PlushieMoth
-  name: moth plushie
-  description: Cute and fluffy moth plushie. Enjoy, bz!
-  components:
-  - type: Sprite
-    state: plushie_moth
-  - type: EmitSoundOnUse
-    sound:
-      path: /Audio/Voice/Moth/moth_chitter.ogg
-  - type: EmitSoundOnLand
-    sound:
-      path: /Audio/Voice/Moth/moth_chitter.ogg
-  - type: EmitSoundOnActivate
-    sound:
-      path: /Audio/Voice/Moth/moth_chitter.ogg
-  - type: EmitSoundOnTrigger
-    sound:
-      path: /Audio/Voice/Moth/moth_chitter.ogg
-  - type: EmitSoundOnCollide
-    sound:
-      path: /Audio/Voice/Moth/moth_chitter.ogg
-  - type: MeleeWeapon
-    soundHit:
-      path: /Audio/Voice/Moth/moth_chitter.ogg
-  - type: Food
-    requiresSpecialDigestion: true
-    useSound:
-      path: /Audio/Voice/Moth/moth_chitter.ogg
-  - type: FoodSequenceElement
-    entries:
-      CottonBurger: MothPlushie
-
-=======
->>>>>>> deb92514
 ## Rubber
 
 - type: entity
