--- conflicted
+++ resolved
@@ -99,40 +99,6 @@
   - type: Tag
     tags:
       - Spray
-<<<<<<< HEAD
-
-- type: entity
-  parent: SprayBottle
-  id: BorgSprayBottle
-  name: internal spray jet
-  suffix: Filled
-  description: A pressurized vessel for spraying reagents, installed directly into a custodial cyborg. Typically filled with space cleaner for dealing with those nasty spills.
-  components:
-  - type: SolutionContainerManager
-    solutions:
-      spray:
-        maxVol: 200
-        reagents:
-        - ReagentId: SpaceCleaner
-          Quantity: 200
-
-- type: entity
-  parent: MegaSprayBottle
-  id: BorgMegaSprayBottle
-  name: adv. internal spray jet
-  suffix: Filled
-  description: An upgraded version of the integrated spray bottle, installed directly into a custodial cyborg. Typically filled with space cleaner for dealing with those nasty spills.
-  components:
-  - type: SolutionContainerManager
-    solutions:
-      spray:
-        maxVol: 500
-        reagents:
-        - ReagentId: SpaceCleaner
-          Quantity: 500
-# Vapor
-=======
->>>>>>> aaf3db8f
 
 - type: entity
   parent: SprayBottle
