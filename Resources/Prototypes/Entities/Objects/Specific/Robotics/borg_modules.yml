--- conflicted
+++ resolved
@@ -433,14 +433,7 @@
 - type: entity
   id: BorgModuleFireExtinguisher
   parent: [ BaseBorgModule, BaseProviderBorgModule ]
-<<<<<<< HEAD
-  # Moffstation - Begin (Cyborg Rebalance)
-  #name: thruster cyborg module
-  name: extingusher cyborg module
-  # Moffstation - End
-=======
   name: thruster cyborg module
->>>>>>> aaf3db8f
   description: NT assigned a team to design a jetpack for cyborg units, but they ran out of funding and just made a bigger fire extinguisher. It comes with a integrated GPS and mass scanner though!
   components:
   - type: Sprite
@@ -516,7 +509,6 @@
 
 - type: entity
   id: BorgModuleAdvancedMining
-<<<<<<< HEAD
   parent: [ BaseBorgModuleCargo, BaseProviderBorgModule ]
   name: advanced mining cyborg module
   description: Advanced cargo module containing advanced mining equipment. Studies show it advances productivity of a cyborg by 150%.
@@ -537,28 +529,6 @@
 - type: entity
   id: BorgModuleTraversal
   parent: [ BaseBorgModuleCargo, BaseProviderBorgModule ]
-=======
-  parent: [ BaseBorgModuleCargo, BaseProviderBorgModule ]
-  name: advanced mining cyborg module
-  description: Advanced cargo module containing advanced mining equipment. Studies show it advances productivity of a cyborg by 150%.
-  components:
-  - type: Sprite
-    layers:
-    - state: cargo
-    - state: icon-mining-adv
-  - type: ItemBorgModule
-    items:
-    - MiningDrillDiamond
-    - Shovel
-    - AdvancedMineralScannerUnpowered
-    - OreBagOfHolding
-  - type: BorgModuleIcon
-    icon: { sprite: Interface/Actions/actions_borg.rsi, state: adv-mining-module }
-
-- type: entity
-  id: BorgModuleTraversal
-  parent: [ BaseBorgModuleCargo, BaseProviderBorgModule ]
->>>>>>> aaf3db8f
   name: traversal cyborg module
   components:
   - type: Sprite
@@ -807,11 +777,7 @@
   - type: ItemBorgModule
     items:
     - NodeScanner
-<<<<<<< HEAD
-    - FireExtinguisherMini
-=======
     - SprayBottle
->>>>>>> aaf3db8f
     - GasAnalyzer
     - BorgDropper
     - BorgVial
@@ -835,11 +801,7 @@
     - AnomalyLocatorWideUnpowered
     - HandLabeler
     - SheetRGlassLingering0
-<<<<<<< HEAD
-    - SheetPlasmaLingering0
-=======
     - SheetRPGlassLingering0
->>>>>>> aaf3db8f
   - type: BorgModuleIcon
     icon: { sprite: Interface/Actions/actions_borg.rsi, state: anomaly-module }
 
@@ -893,10 +855,9 @@
     - state: icon-gardening
   - type: ItemBorgModule
     items:
+    - HydroponicsToolMiniHoe
     - HydroponicsToolSpade
-    - HydroponicsToolMiniHoe
-    - Syringe
-    - BorgDropper
+    - HydroponicsToolClippers
     - Bucket
   - type: BorgModuleIcon
     icon: { sprite: Interface/Actions/actions_borg.rsi, state: gardening-module }
@@ -914,7 +875,6 @@
     items:
     - HydroponicsToolScythe
     - HydroponicsToolHatchet
-    - HydroponicsToolClippers
     - PlantBag
   - type: BorgModuleIcon
     icon: { sprite: Interface/Actions/actions_borg.rsi, state: harvesting-module }
