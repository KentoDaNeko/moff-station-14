--- conflicted
+++ resolved
@@ -185,14 +185,11 @@
           Quantity: 12
         - ReagentId: TranexamicAcid
           Quantity: 3
-<<<<<<< HEAD
   - type: Tag
     # Moffstation - Begin(Survival Box Improvements)
     tags:
     - SurvivalBoxInsertable
     # Moffstation - End
-=======
->>>>>>> fbe05977
 
 - type: entity
   name: poison auto-injector
