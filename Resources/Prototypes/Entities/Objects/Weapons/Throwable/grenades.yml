--- conflicted
+++ resolved
@@ -177,25 +177,6 @@
     sprite: Objects/Weapons/Grenades/syndgrenade.rsi
   - type: ExplosionResistance
     damageCoefficient: 0.1
-<<<<<<< HEAD
-  # Moffstation - Begin (Resilient Grenades)
-  #- type: Destructible
-    #thresholds:
-    #- trigger:
-        #!type:DamageTrigger
-        #damage: 10
-      #behaviors:
-      #- !type:TimerStartBehavior
-    #- trigger:
-        #!type:DamageTrigger
-        #damage: 45
-      #behaviors:
-      #- !type:TriggerBehavior
-      #- !type:DoActsBehavior
-        #acts: ["Destruction"]
-  # Moffstation - End
-  - type: OnUseTimerTrigger
-=======
   - type: Destructible
     thresholds:
     - trigger:
@@ -212,7 +193,6 @@
       - !type:DoActsBehavior
         acts: ["Destruction"]
   - type: TimerTrigger
->>>>>>> 2c40a950
     delay: 5
   - type: ExplodeOnTrigger
     keysIn:
