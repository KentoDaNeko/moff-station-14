﻿- type: entity
  abstract: true
  parent: BaseItem
  id: ProjectileGrenadeBase
  components:
  - type: Appearance
  - type: Damageable
    damageContainer: Inorganic
  - type: DeleteOnTrigger
    keysIn:
    - timer
  - type: Destructible
    thresholds:
    # Moffstation - Begin (Resilient Grenades)
    #- trigger:
        #!type:DamageTrigger
        #damage: 10
      #behaviors:
      #- !type:TriggerBehavior
    - trigger:
        !type:DamageTrigger
        damage: 10
      behaviors:
<<<<<<< HEAD
      - !type:TimerStartBehavior
    - trigger:
        !type:DamageTrigger
        damage: 45
      behaviors:
      - !type:DoActsBehavior
        acts: [ "Destruction" ]
      # Moffstation - End
=======
      - !type:TriggerBehavior
        keyOut: timer # explode immediately
>>>>>>> 2c40a950
  - type: ContainerContainer
    containers:
      cluster-payload: !type:Container
  - type: ProjectileGrenade
  - type: AnimationPlayer
  - type: GenericVisualizer
    visuals:
      enum.Trigger.TriggerVisuals.VisualState:
        enum.ConstructionVisuals.Layer:
          Primed: { state: primed }
          Unprimed: { state: icon }
  - type: Tag
    tags:
    - HandGrenade
  - type: Fixtures
    fixtures:
      fix1:
        shape: !type:PhysShapeCircle
          radius: 0.2
        density: 20 # derived from base_item
        mask:
        - ItemMask
        restitution: 0.3
        friction: 0.2

- type: entity
  parent: [ProjectileGrenadeBase, BaseSecurityContraband]
  id: GrenadeStinger
  name: stinger grenade
  description: Nothing to see here, please disperse.
  components:
  - type: Sprite
    sprite: Objects/Weapons/Grenades/stingergrenade.rsi
    layers:
    - state: icon
      map: ["enum.TriggerVisualLayers.Base"]
  - type: ProjectileGrenade
    fillPrototype: PelletClusterRubber
    capacity: 30
  - type: EmitSoundOnTrigger
    keysIn:
    - timer
    sound:
      path: "/Audio/Effects/flash_bang.ogg"
  - type: SpawnOnTrigger
    keysIn:
    - timer
    proto: GrenadeFlashEffect
    predicted: true
  - type: TriggerOnUse
  - type: TimerTrigger
    initialBeepDelay: 0
    beepInterval: 2
    delay: 3.5
  - type: TimerTriggerVisuals
    primingSound:
      path: /Audio/Effects/countdown.ogg

- type: entity
  parent: [ProjectileGrenadeBase, BaseSyndicateContraband]
  id: GrenadeIncendiary
  name: incendiary grenade
  #description: Guaranteed to light up the mood. (Resilient Grenades - Replaced)
  description: Releases a spray of incendiary shrapnel in all directions. Guaranteed to light up the mood.
  components:
  - type: Sprite
    sprite: Objects/Weapons/Grenades/pyrogrenade.rsi
    layers:
    - state: icon
      map: ["enum.TriggerVisualLayers.Base"]
  - type: ProjectileGrenade
    fillPrototype: PelletClusterIncendiary
    capacity: 30
  - type: TriggerOnUse
  - type: TimerTrigger
    beepSound:
      path: "/Audio/Effects/beep1.ogg"
      params:
        volume: 5
    initialBeepDelay: 0
    beepInterval: 2
    delay: 3.5
  - type: EmitSoundOnTrigger
    keysIn:
    - timer
    sound:
      path: "/Audio/Weapons/Guns/Gunshots/batrifle.ogg"
  - type: StaticPrice
    price: 1500

- type: entity
  parent: [ProjectileGrenadeBase, BaseSyndicateContraband]
  id: GrenadeShrapnel
  #name: shrapnel grenade (Moffstation - Resilient Grenades - Replaced)
  name: fragmentation grenade
  description: Releases a deadly spray of shrapnel that causes severe bleeding.
  components:
  - type: Sprite
    sprite: Objects/Weapons/Grenades/shrapnelgrenade.rsi
    layers:
    - state: icon
      map: ["enum.TriggerVisualLayers.Base"]
  - type: ProjectileGrenade
    fillPrototype: PelletClusterLethal
    capacity: 30
  - type: TriggerOnUse
  - type: TimerTrigger
    beepSound:
      path: "/Audio/Effects/beep1.ogg"
      params:
        volume: 5
    initialBeepDelay: 0
    beepInterval: 2
    delay: 3.5
  - type: EmitSoundOnTrigger
    keysIn:
    - timer
    sound:
      path: "/Audio/Weapons/Guns/Gunshots/batrifle.ogg"
  - type: StaticPrice
    price: 1500<|MERGE_RESOLUTION|>--- conflicted
+++ resolved
@@ -21,7 +21,8 @@
         !type:DamageTrigger
         damage: 10
       behaviors:
-<<<<<<< HEAD
+      - !type:TriggerBehavior
+        keyOut: timer # explode immediately
       - !type:TimerStartBehavior
     - trigger:
         !type:DamageTrigger
@@ -30,10 +31,6 @@
       - !type:DoActsBehavior
         acts: [ "Destruction" ]
       # Moffstation - End
-=======
-      - !type:TriggerBehavior
-        keyOut: timer # explode immediately
->>>>>>> 2c40a950
   - type: ContainerContainer
     containers:
       cluster-payload: !type:Container
