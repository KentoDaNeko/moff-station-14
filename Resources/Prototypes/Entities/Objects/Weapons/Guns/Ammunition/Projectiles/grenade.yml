--- conflicted
+++ resolved
@@ -53,10 +53,7 @@
     fireStacks: 1
     count: 10
   - type: TimedDespawn
-<<<<<<< HEAD
     lifetime: 10 # Moffstation - (Fragments Travel Farther)
-=======
-    lifetime: 0.25
 
 - type: entity
   id: PelletClusterLessLethal
@@ -73,5 +70,4 @@
       types:
         Piercing: 5
   - type: TimedDespawn
-    lifetime: 0.25
->>>>>>> 3ce7d37b
+    lifetime: 10 # Moffstation - (Fragments Travel Farther)