- type: entity
  save: false
  name: Urist McWebs
  parent: BaseMobSpeciesOrganic
  id: BaseMobArachnid
  abstract: true
  components:
  - type: Body
    prototype: Arachnid
    requiredLegs: 2 # It would be funny if arachnids could use their little back limbs to move around once they lose their legs, but just something to consider post-woundmed
  - type: HumanoidAppearance
    species: Arachnid
  - type: Hunger
  - type: Thirst
  - type: Sericulture
    productionLength: 2
    entityProduced: MaterialWebSilk1
    hungerCost: 4 # Should total to 25 total silk on full hunger
  - type: Tag
    tags:
    - CanPilot
    - FootstepSound
    - DoorBumpOpener
    - SpiderCraft
    - AnomalyHost
  - type: Butcherable
    butcheringType: Spike
    spawned:
      - id: FoodMeatSpider
        amount: 5
  - type: Reactive
    reactions:
    - reagents: [Water]
      methods: [Touch]
      effects:
      - !type:SpawnEntityInInventory
        slot: head
        entity: WaterDropletHat
    - reagents: [Water, SpaceCleaner]
      methods: [Touch]
      effects:
<<<<<<< HEAD
      - !type:WashCreamPieReaction
  - type: Crawler #Moffstation start
    speedModifier: .65 #Moffstation end
=======
      - !type:WashCreamPie
>>>>>>> e92b48c1
  # Damage (Self)
  - type: Bloodstream
    bloodReagent: CopperBlood
  # Damage (Others)
  - type: MeleeWeapon
    animation: WeaponArcBite
    soundHit:
      path: /Audio/Effects/bite.ogg
    damage:
      types:
        Piercing: 5
  # Visual & Audio
  - type: DamageVisuals
    damageOverlayGroups:
      Brute:
        sprite: Mobs/Effects/brute_damage.rsi
        color: "#162581"
      Burn:
        sprite: Mobs/Effects/burn_damage.rsi
  - type: Speech
    speechVerb: Arachnid
    speechSounds: Arachnid
    allowedEmotes: ['Click', 'Chitter']
  - type: Vocal
    sounds:
      Male: UnisexArachnid
      Female: UnisexArachnid
      Unsexed: UnisexArachnid
  - type: TypingIndicator
    proto: spider
  - type: Sprite # I'd prefer if these maps were better. Insert map pun here.
    layers:
      - map: [ "enum.HumanoidVisualLayers.Chest" ]
      - map: [ "enum.HumanoidVisualLayers.Head" ]
      - map: [ "enum.HumanoidVisualLayers.Snout" ]
      - map: [ "enum.HumanoidVisualLayers.Eyes" ]
      - map: [ "enum.HumanoidVisualLayers.RArm" ]
      - map: [ "enum.HumanoidVisualLayers.LArm" ]
      - map: [ "enum.HumanoidVisualLayers.RLeg" ]
      - map: [ "enum.HumanoidVisualLayers.LLeg" ]
      - map: [ "enum.HumanoidVisualLayers.UndergarmentBottom" ]
      - map: [ "enum.HumanoidVisualLayers.UndergarmentTop" ]
      - map: ["jumpsuit"]
      - map: ["enum.HumanoidVisualLayers.LFoot"]
      - map: ["enum.HumanoidVisualLayers.RFoot"]
      - map: ["enum.HumanoidVisualLayers.LHand"]
      - map: ["enum.HumanoidVisualLayers.RHand"]
      - map: [ "gloves" ]
      - map: [ "shoes" ]
      #- map: [ "belt" ] Moffstation (Belts Over Outerwear)
      - map: [ "id" ]
      - map: [ "outerClothing" ]
      - map: [ "belt" ] # Moffstation (Belts Over Outerwear)
      - map: [ "enum.HumanoidVisualLayers.Tail" ] # Mentioned in moth code: This needs renZming lol.
      - map: [ "back" ]
      - map: [ "neck" ]
      - map: [ "enum.HumanoidVisualLayers.SnoutCover" ]
      - map: [ "enum.HumanoidVisualLayers.FacialHair" ]
      - map: [ "enum.HumanoidVisualLayers.Hair" ] # Do these need to be here? (arachnid hair arachnid hair)
      - map: [ "enum.HumanoidVisualLayers.HeadSide" ]
      - map: [ "ears" ]
      - map: [ "eyes" ]
      - map: [ "enum.HumanoidVisualLayers.HeadTop" ]
      - map: [ "mask" ]
      - map: [ "head" ]
      - map: [ "pocket1" ]
      - map: [ "pocket2" ]
      - map: ["enum.HumanoidVisualLayers.Handcuffs"]
        color: "#ffffff"
        sprite: Objects/Misc/handcuffs.rsi
        state: body-overlay-2
        visible: false
      - map: [ "clownedon" ] # Dynamically generated
        sprite: "Effects/creampie.rsi"
        state: "creampie_arachnid"
        visible: false
  - type: Inventory
    templateId: arachnid
    speciesId: arachnid


- type: entity
  parent: BaseSpeciesDummy
  id: MobArachnidDummy
  categories: [ HideSpawnMenu ]
  components:
  - type: HumanoidAppearance
    species: Arachnid
  - type: Inventory
    speciesId: arachnid


#>88w88<|MERGE_RESOLUTION|>--- conflicted
+++ resolved
@@ -39,13 +39,9 @@
     - reagents: [Water, SpaceCleaner]
       methods: [Touch]
       effects:
-<<<<<<< HEAD
-      - !type:WashCreamPieReaction
+      - !type:WashCreamPie
   - type: Crawler #Moffstation start
     speedModifier: .65 #Moffstation end
-=======
-      - !type:WashCreamPie
->>>>>>> e92b48c1
   # Damage (Self)
   - type: Bloodstream
     bloodReagent: CopperBlood
@@ -138,4 +134,4 @@
     speciesId: arachnid
 
 
-#>88w88+#>88w88<