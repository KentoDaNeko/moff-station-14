--- conflicted
+++ resolved
@@ -46,14 +46,7 @@
       amount: 2
     - id: NetworkConfigurator
     - id: Binoculars
-<<<<<<< HEAD
-    # Moffstation - Begin Big Iron
-    - id: WeaponRevolverBigIron
-    - id: PowerCellBigIron
-    # Moffstation - End
-=======
     - id: WeaponEnergyShotgun
->>>>>>> e89651c7
 
 - type: entityTable
   id: FillLockerWardenHarduit
