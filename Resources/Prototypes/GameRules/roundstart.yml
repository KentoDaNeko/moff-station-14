--- conflicted
+++ resolved
@@ -455,10 +455,5 @@
       orGroup: puddleMess
     - id: SmugglerStashVariationPass
       prob: 0.90
-<<<<<<< HEAD
-    - id: SolarPanelDamageVariationPass # Moffstation - Roundstart Solar Panel variation
-    - id: SolarPanelEmptyVariationPass # Moffstation - Roundstart Solar Panel variation
-=======
     - id: SolarPanelDamageVariationPass
-    - id: SolarPanelEmptyVariationPass
->>>>>>> aaf3db8f
+    - id: SolarPanelEmptyVariationPass