- type: entityTable
  id: BasicCalmEventsTable
  table: !type:AllSelector # we need to pass a list of rules, since rules have further restrictions to consider via StationEventComp
    children:
    - id: AnomalySpawn
    - id: BluespaceArtifact
    - id: BluespaceLocker
    - id: BreakerFlip
    - id: BureaucraticError
    - id: ClericalError
    - id: CockroachMigration
    - id: GasLeak
    - id: GreytideVirus
    - id: IonStorm # its calm like 90% of the time smh
    - id: KudzuGrowth
    - id: MassHallucinations
    - id: MimicVendorRule
    - id: MouseMigration
    - id: PowerGridCheck
    - id: RandomSentience
    - id: SlimesSpawn
    - id: SolarFlare
    - id: SnakeSpawn
    - id: SpiderClownSpawn
    - id: SpiderSpawn
    - id: TarboldMigration #Moffstation - Tarbold Vent Critters
    - id: VentClog

- type: entityTable
  id: BasicAntagEventsTable
  table: !type:AllSelector # we need to pass a list of rules, since rules have further restrictions to consider via StationEventComp
    children:
    - id: ClosetSkeleton
    - id: KingRatMigration
    - id: RevenantSpawn
    - !type:NestedSelector
      tableId: DerelictBorgEventTable

- type: entityTable
  id: ModerateAntagEventsTable
  table: !type:AllSelector # we need to pass a list of rules, since rules have further restrictions to consider via StationEventComp
    children:
    - id: DragonSpawn
    - id: NinjaSpawn
    - id: ParadoxCloneSpawn
    - id: SleeperAgents
    - id: ZombieOutbreak
    - id: LoneOpsSpawn
    - id: WizardSpawn
<<<<<<< HEAD
    - id: SyndicateListeningOutpostSpawn # Moffstation
=======
    - !type:NestedSelector
      tableId: DerelictBorgEventTable

- type: entityTable
  id: DerelictBorgEventTable #For Derelict Borg spawns
  table: !type:GroupSelector
    children:
    - !type:GroupSelector # Standard NT Borgs
      weight: 85
      children:
        - id: DerelictEngineerCyborgSpawn
        - id: DerelictGenericCyborgSpawn
        - id: DerelictJanitorCyborgSpawn
        - id: DerelictMedicalCyborgSpawn
        - id: DerelictMiningCyborgSpawn
    - !type:GroupSelector # Other Borgs
      weight: 15
      children:
        - id: DerelictSyndicateAssaultCyborgSpawn
>>>>>>> 800b7e1a

- type: entity
  id: BaseStationEvent
  parent: BaseGameRule
  abstract: true
  components:
  - type: GameRule
    delay:
      min:  10
      max:  20

- type: entity
  id: BaseStationEventShortDelay
  parent: BaseGameRule
  abstract: true
  components:
  - type: GameRule
    delay:
      min:  10
      max:  20

- type: entity
  id: BaseStationEventLongDelay
  parent: BaseGameRule
  abstract: true
  components:
  - type: GameRule
    delay:
      min:  40
      max:  60

- type: entity
  id: AnomalySpawn
  parent: BaseStationEventShortDelay
  components:
  - type: StationEvent
    startAnnouncementColor: "#18abf5"
    startAudio:
      path: /Audio/Announcements/announce.ogg
    weight: 8
    duration: 35
  - type: AnomalySpawnRule

- type: entity
  id: BluespaceArtifact
  parent: BaseStationEventShortDelay
  components:
  - type: GameRule
    delay:
      min:  30
      max:  30
  - type: StationEvent
    startAnnouncementColor: "#18abf5"
    startAudio:
      path: /Audio/Announcements/announce.ogg
    weight: 8
    duration: 35
  - type: BluespaceArtifactRule

- type: entity
  id: BluespaceLocker
  parent: BaseGameRule
  components:
  - type: StationEvent
    weight: 2
    reoccurrenceDelay: 5
    earliestStart: 1
    duration: 1
  - type: BluespaceLockerRule

- type: entity
  id: BreakerFlip
  parent: BaseGameRule
  components:
  - type: StationEvent
    weight: 7
    duration: 1
    minimumPlayers: 15
  - type: BreakerFlipRule

- type: entity
  id: BureaucraticError
  parent: BaseGameRule
  components:
  - type: StationEvent
    startAnnouncement: station-event-bureaucratic-error-announcement
    minimumPlayers: 25
    weight: 3
    duration: 1
  - type: BureaucraticErrorRule
    ignoredJobs:
    - StationAi

- type: entity
  id: ClericalError
  parent: BaseGameRule
  components:
  - type: StationEvent
    startAnnouncement: station-event-clerical-error-announcement
    minimumPlayers: 15
    weight: 5
    duration: 1
  - type: ClericalErrorRule

- type: entity
  parent: BaseGameRule
  id: ClosetSkeleton
  components:
  - type: StationEvent
    weight: 5
    duration: 1
    minimumPlayers: 10
  - type: RandomEntityStorageSpawnRule
    prototype: MobSkeletonCloset

- type: entity
  parent: BaseGameRule
  id: DragonSpawn
  components:
  - type: StationEvent
    weight: 6.5
    earliestStart: 40
    reoccurrenceDelay: 20
    minimumPlayers: 30  # Moffstation - Tune down antags
    duration: null
  - type: SpaceSpawnRule
    spawnDistance: 0
  - type: AntagSpawner
    prototype: MobDragon
  - type: DragonRule
  - type: AntagObjectives
    objectives:
    - CarpRiftsObjective
    - DragonSurviveObjective
  - type: AntagSelection
    agentName: dragon-round-end-agent-name
    definitions:
    - spawnerPrototype: SpawnPointGhostDragon
      min: 1
      max: 1
      pickPlayer: false
      mindRoles:
      - MindRoleDragon
  - type: DynamicRuleCost
    cost: 75

- type: entity
  parent: BaseGameRule
  id: NinjaSpawn
  components:
  - type: StationEvent
    weight: 6
    duration: null
    earliestStart: 30
    reoccurrenceDelay: 20
    minimumPlayers: 30
  - type: SpaceSpawnRule
  - type: AntagLoadProfileRule
  - type: AntagObjectives
    objectives:
    - StealResearchObjective
    - DoorjackObjective
    - SpiderChargeObjective
    - TerrorObjective
    - MassArrestObjective
    - NinjaSurviveObjective
  - type: AntagSelection
    agentName: ninja-round-end-agent-name
    definitions:
    - spawnerPrototype: SpawnPointGhostSpaceNinja
      min: 1
      max: 1
      pickPlayer: false
      startingGear: SpaceNinjaGear
      roleLoadout:
      - RoleSurvivalEVA
      briefing:
        text: ninja-role-greeting
        color: Green
        sound: /Audio/Misc/ninja_greeting.ogg
      components:
      - type: SpaceNinja
      - type: NpcFactionMember
        factions:
        - Syndicate
      - type: AutoImplant
        implants:
        - DeathAcidifierImplant
      - type: RandomMetadata
        nameSegments:
        - NamesNinjaTitle
        - NamesNinja
        nameFormat: name-format-ninja
      mindRoles:
      - MindRoleNinja
  - type: DynamicRuleCost
    cost: 75

- type: entity
  parent: BaseGameRule
  id: ParadoxCloneSpawn
  components:
  - type: StationEvent
    weight: 5
    duration: null
    earliestStart: 20
    reoccurrenceDelay: 20
    minimumPlayers: 20  # Moffstation - Tune down antags
  - type: ParadoxCloneRule
    objectiveBlacklist:
      tags:
      - ParadoxCloneObjectiveBlacklist
  - type: AntagObjectives
    objectives:
    - ParadoxCloneKillObjective
    - ParadoxCloneLivingObjective
  - type: AntagRandomSpawn # TODO: improve spawning so they only start in maints
  - type: AntagSelection
    agentName: paradox-clone-round-end-agent-name
    definitions:
    - spawnerPrototype: SpawnPointGhostParadoxClone
      min: 1
      max: 1
      pickPlayer: false
      startingGear: ParadoxCloneGear
      roleLoadout:
      - RoleSurvivalVoxTank # give vox something to breath in case they don't get a copy
      briefing:
        text: paradox-clone-role-greeting
        color: lightblue
        sound: /Audio/Misc/paradox_clone_greeting.ogg
      mindRoles:
      - MindRoleParadoxClone
  - type: DynamicRuleCost
    cost: 50

- type: entity
  parent: BaseGameRule
  id: RevenantSpawn
  components:
  - type: StationEvent
    weight: 7.5
    duration: 1
    earliestStart: 45
    minimumPlayers: 20
  - type: RandomSpawnRule
    prototype: MobRevenant

- type: entity
  parent: BaseWizardRule
  id: WizardSpawn
  components:
  - type: StationEvent
    weight: 1 # rare
    duration: 1
    earliestStart: 30
    reoccurrenceDelay: 60
    minimumPlayers: 30  # Moffstation - Tune down antags
  - type: AntagSelection
    agentName: wizard-round-end-name
    definitions:
    - spawnerPrototype: SpawnPointGhostWizard
      min: 1
      max: 1
      playerRatio: 1
      pickPlayer: false
      startingGear: WizardBlueGear
      roleLoadout:
      - RoleSurvivalExtended
      - JobWizard   # Moffstation - Enable custom wizard name/loadout
      briefing:
        text: wizard-role-greeting
        color: Turquoise
        # TODO: Need Wizard Start sound
        #sound: "/Audio/Ambience/Antag/wizard_start.ogg"
      # TODO: WizardComp as needed
      components:
      - type: NpcFactionMember
        factions:
        - Wizard
      - type: RandomMetadata
        nameSegments:
        - NamesWizardFirst
        - NamesWizardLast
        nameFormat: name-format-wizard
      mindRoles:
      - MindRoleWizard

# disabled until event is rewritten to be more interesting
#- type: entity
#  id: FalseAlarm
#  parent: BaseGameRule
#  components:
#  - type: StationEvent
#    weight: 15
#    duration: 1
#  - type: FalseAlarmRule

- type: entity
  id: GasLeak
  parent: BaseStationEventShortDelay
  components:
  - type: StationEvent
    startAnnouncement: station-event-gas-leak-start-announcement
    startAudio:
      path: /Audio/Announcements/attention.ogg
    endAnnouncement: station-event-gas-leak-end-announcement
    weight: 8
  - type: GasLeakRule

- type: entity
  id: KudzuGrowth
  parent: BaseStationEventLongDelay
  components:
  - type: StationEvent
    earliestStart: 15
    minimumPlayers: 15
    weight: 7
    duration: 240
  - type: KudzuGrowthRule

- type: entity
  id: PowerGridCheck
  parent: BaseStationEventShortDelay
  components:
  - type: StationEvent
    weight: 5
    startAnnouncement: station-event-power-grid-check-start-announcement
    endAnnouncement: station-event-power-grid-check-end-announcement
    startAudio:
      path: /Audio/Announcements/power_off.ogg
      params:
        volume: -4
    duration: 60
    maxDuration: 120
  - type: PowerGridCheckRule

- type: entity
  parent: BaseGameRule
  id: SolarFlare
  components:
  - type: StationEvent
    weight: 8
    startAnnouncement: station-event-solar-flare-start-announcement
    endAnnouncement: station-event-solar-flare-end-announcement
    startAudio:
      path: /Audio/Announcements/attention.ogg
    duration: 120
    maxDuration: 240
  - type: SolarFlareRule
    onlyJamHeadsets: true
    affectedChannels:
    - Common
    extraChannels:
    - Command
    - Engineering
    - Medical
    - Science
    - Security
    - Service
    - Supply
    extraCount: 2
    lightBreakChancePerSecond: 0.0003
    doorToggleChancePerSecond: 0.001

- type: entity
  id: VentClog
  parent: BaseStationEventLongDelay
  components:
  - type: StationEvent
    startAnnouncement: station-event-vent-clog-start-announcement
    startAudio:
      path: /Audio/Announcements/attention.ogg
    earliestStart: 15
    minimumPlayers: 15
    weight: 5
    duration: 60
  - type: VentClogRule

- type: entity
  id: SlimesSpawn
  parent: BaseStationEventShortDelay
  components:
  - type: StationEvent
    startAnnouncement: station-event-vent-creatures-start-announcement
    startAudio:
      path: /Audio/Announcements/attention.ogg
    earliestStart: 20
    minimumPlayers: 15
    weight: 5
    duration: 30 # Moffstation - used as delay
  - type: VentCrittersRule
    entries:
    - id: MobAdultSlimesBlueAngry
      prob: 0.02
    - id: MobAdultSlimesGreenAngry
      prob: 0.02
    - id: MobAdultSlimesYellowAngry
      prob: 0.02

- type: entity
  id: SnakeSpawn
  parent: BaseStationEventShortDelay
  components:
  - type: StationEvent
    startAnnouncement: station-event-vent-creatures-start-announcement
    startAudio:
      path: /Audio/Announcements/attention.ogg
    earliestStart: 20
    minimumPlayers: 15
    weight: 5
    duration: 30 # Moffstation - used as delay
  - type: VentCrittersRule
    entries:
    - id: MobPurpleSnake
      prob: 0.02
    - id: MobSmallPurpleSnake
      prob: 0.02
    - id: MobCobraSpace
      prob: 0.02

- type: entity
  id: SpiderSpawn
  parent: BaseStationEventShortDelay
  components:
  - type: StationEvent
    startAnnouncement: station-event-vent-creatures-start-announcement
    startAudio:
      path: /Audio/Announcements/attention.ogg
    earliestStart: 20
    minimumPlayers: 15
    weight: 5
    duration: 30 # Moffstation - used as delay
  - type: VentCrittersRule
    entries:
    - id: MobGiantSpiderAngry
      prob: 0.05

- type: entity
  id: SpiderClownSpawn
  parent: BaseStationEventShortDelay
  components:
  - type: StationEvent
    startAnnouncement: station-event-vent-creatures-start-announcement
    startAudio:
      path: /Audio/Announcements/attention.ogg
    earliestStart: 20
    minimumPlayers: 20
    weight: 1.5
    duration: 30 # Moffstation - used as delay
  - type: VentCrittersRule
    entries:
    - id: MobClownSpider
      prob: 0.05

- type: entity
  id: ZombieOutbreak
  parent: BaseGameRule
  components:
  - type: StationEvent
    earliestStart: 90
    minimumPlayers: 40
    weight: 1 # Zombies was happening basically every single survival round, so now it's super rare
    duration: 1
  - type: ZombieRule
  - type: AntagSelection
    definitions:
    - prefRoles: [ InitialInfected ]
      max: 3
      playerRatio: 10
      blacklist:
        components:
        - ZombieImmune
        - AntagImmune
      briefing:
        text: zombie-patientzero-role-greeting
        color: Plum
        sound: "/Audio/Ambience/Antag/zombie_start.ogg"
      components:
      - type: PendingZombie #less time to prepare than normal
        minInitialInfectedGrace: 300
        maxInitialInfectedGrace: 450
      - type: ZombifyOnDeath
      - type: IncurableZombie
      - type: InitialInfected
      mindRoles:
      - MindRoleInitialInfected
  - type: DynamicRuleCost
    cost: 200

- type: entity
  parent: BaseNukeopsRule
  id: LoneOpsSpawn
  components:
  - type: StationEvent
    earliestStart: 35
    weight: 5.5
<<<<<<< HEAD
    minimumPlayers: 30 # Moffstation - Tune down antags
    duration: null # LoneOpsSpawn needs an infinite duration so that it inherits the NukeOpsRule things of an actually appropriate end scrreen (not always "Neutral outcome!") and... ending the game if the station is nuked.
=======
    minimumPlayers: 20
    duration: null # LoneOpsSpawn needs an infinite duration so that it inherits the NukeOpsRule things of an actually appropriate end screen (not always "Neutral outcome!") and... ending the game if the station is nuked.
>>>>>>> 800b7e1a
  - type: RuleGrids
  - type: LoadMapRule
    gridPath: /Maps/Shuttles/ShuttleEvent/striker.yml
  - type: NukeopsRule
    roundEndBehavior: Nothing
  - type: AntagSelection
    definitions:
    - spawnerPrototype: SpawnPointLoneNukeOperative
      min: 1
      max: 1
      pickPlayer: false
      startingGear: SyndicateLoneOperativeGearFull
      roleLoadout:
      - RoleSurvivalNukie
      - JobNukeops  # Moffstation - Enable custom nukie name/loadout
      components:
      - type: NukeOperative
      - type: RandomMetadata
        nameSegments:
        - NamesSyndicatePrefix
        - NamesSyndicateNormal
        nameFormat: name-format-nukie-generic
      - type: NpcFactionMember
        factions:
        - Syndicate
      mindRoles:
      - MindRoleLoneops
  - type: DynamicRuleCost
    cost: 75

- type: entity
  parent: BaseTraitorRule
  id: SleeperAgents
  components:
  - type: StationEvent
    earliestStart: 30
    weight: 8
    minimumPlayers: 25  # Moffstation - Tune down antags
    maxOccurrences: 1 # can only happen once per round
    startAnnouncement: station-event-communication-interception
    startAudio:
      path: /Audio/Announcements/intercept.ogg
    duration: null # the rule has to last the whole round not 1 second
    occursDuringRoundEnd: false
  - type: AlertLevelInterceptionRule
  - type: AntagSelection
    definitions:
    - prefRoles: [ TraitorSleeper ]
      fallbackRoles: [ Traitor ]
      min: 1
      max: 2
      playerRatio: 10
      blacklist:
        components:
        - AntagImmune
      mindRoles:
      - MindRoleTraitorSleeper

- type: entity
  id: MassHallucinations
  parent: BaseGameRule
  components:
  - type: StationEvent
    weight: 7
    duration: 150
    maxDuration: 300
    reoccurrenceDelay: 30
  - type: MassHallucinationsRule
    minTimeBetweenIncidents: 0.1
    maxTimeBetweenIncidents: 300
    maxSoundDistance: 7
    sounds:
      collection: Paracusia

- type: entity
  parent: BaseGameRule
  id: IonStorm
  components:
  - type: StationEvent
    weight: 8
    reoccurrenceDelay: 20
    duration: 1
  - type: IonStormRule

- type: entity
  id: MimicVendorRule
  parent: BaseGameRule
  components:
  - type: StationEvent
    earliestStart: 0
    minimumPlayers: 20
    maxOccurrences: 1 # this event has diminishing returns on interesting-ness, so we cap it
    weight: 5
  - type: MobReplacementRule

- type: entity
  id: GreytideVirus
  parent: BaseStationEventShortDelay
  components:
  - type: StationEvent
    startAudio:
      path: /Audio/Announcements/attention.ogg
    weight: 5
    minimumPlayers: 25
    reoccurrenceDelay: 20
  - type: GreytideVirusRule
    accessGroups:
    - Cargo
    - Command
    - Engineering
    - Research
    - Security
    - Service
    blacklist:
    - External # don't space everything

- type: entity
  parent: BaseGameRule
  id: SmugglerStashVariationPass
  components:
  - type: StationEvent
    earliestStart: 0
    duration: 1
    minimumPlayers: 1
    maxOccurrences: 2
    weight: 10
  - type: RandomSpawnRule
    prototype: RandomSatchelSpawner

- type: entity
  parent: BaseGameRule
  id: DerelictEngineerCyborgSpawn
  components:
  - type: StationEvent
    weight: 2.5
    earliestStart: 15
    reoccurrenceDelay: 20
    minimumPlayers: 4
    duration: null
  - type: SpaceSpawnRule
    spawnDistance: 0
  - type: AntagSpawner
    prototype: PlayerEngineeringBorgDerelictGhostRole
  - type: AntagSelection
    definitions:
    - spawnerPrototype: SpawnPointGhostDerelictEngineeringCyborg
      min: 1
      max: 1
      pickPlayer: false

- type: entity
  parent: BaseGameRule
  id: DerelictGenericCyborgSpawn
  components:
  - type: StationEvent
    weight: 2.5
    earliestStart: 15
    reoccurrenceDelay: 20
    minimumPlayers: 4
    duration: null
  - type: SpaceSpawnRule
    spawnDistance: 0
  - type: AntagSpawner
    prototype: PlayerBorgDerelictGhostRole
  - type: AntagSelection
    definitions:
    - spawnerPrototype: SpawnPointGhostDerelictCyborg
      min: 1
      max: 1
      pickPlayer: false

- type: entity
  parent: BaseGameRule
  id: DerelictJanitorCyborgSpawn
  components:
  - type: StationEvent
    weight: 2.5
    earliestStart: 15
    reoccurrenceDelay: 20
    minimumPlayers: 4
    duration: null
  - type: SpaceSpawnRule
    spawnDistance: 0
  - type: AntagSpawner
    prototype: PlayerJanitorBorgDerelictGhostRole
  - type: AntagSelection
    definitions:
    - spawnerPrototype: SpawnPointGhostDerelictJanitorCyborg
      min: 1
      max: 1
      pickPlayer: false

- type: entity
  parent: BaseGameRule
  id: DerelictMedicalCyborgSpawn
  components:
  - type: StationEvent
    weight: 2.5
    earliestStart: 15
    reoccurrenceDelay: 20
    minimumPlayers: 4
    duration: null
  - type: SpaceSpawnRule
    spawnDistance: 0
  - type: AntagSpawner
    prototype: PlayerMedicalBorgDerelictGhostRole
  - type: AntagSelection
    definitions:
    - spawnerPrototype: SpawnPointGhostDerelictMedicalCyborg
      min: 1
      max: 1
      pickPlayer: false

- type: entity
  parent: BaseGameRule
  id: DerelictMiningCyborgSpawn
  components:
  - type: StationEvent
    weight: 2.5
    earliestStart: 15
    reoccurrenceDelay: 20
    minimumPlayers: 4
    duration: null
  - type: SpaceSpawnRule
    spawnDistance: 0
  - type: AntagSpawner
    prototype: PlayerMiningBorgDerelictGhostRole
  - type: AntagSelection
    definitions:
    - spawnerPrototype: SpawnPointGhostDerelictMiningCyborg
      min: 1
      max: 1
      pickPlayer: false

- type: entity
  parent: BaseGameRule
  id: DerelictSyndicateAssaultCyborgSpawn
  components:
  - type: StationEvent
    weight: 2.5
    earliestStart: 25
    reoccurrenceDelay: 20
    minimumPlayers: 15
    duration: null
  - type: SpaceSpawnRule
    spawnDistance: 0
  - type: AntagSpawner
    prototype: PlayerBorgSyndicateDerelictGhostRole
  - type: AntagSelection
    definitions:
    - spawnerPrototype: SpawnPointGhostDerelictSyndicateAssaultCyborg
      min: 1
      max: 1
      pickPlayer: false<|MERGE_RESOLUTION|>--- conflicted
+++ resolved
@@ -47,9 +47,7 @@
     - id: ZombieOutbreak
     - id: LoneOpsSpawn
     - id: WizardSpawn
-<<<<<<< HEAD
     - id: SyndicateListeningOutpostSpawn # Moffstation
-=======
     - !type:NestedSelector
       tableId: DerelictBorgEventTable
 
@@ -69,7 +67,6 @@
       weight: 15
       children:
         - id: DerelictSyndicateAssaultCyborgSpawn
->>>>>>> 800b7e1a
 
 - type: entity
   id: BaseStationEvent
@@ -567,13 +564,8 @@
   - type: StationEvent
     earliestStart: 35
     weight: 5.5
-<<<<<<< HEAD
     minimumPlayers: 30 # Moffstation - Tune down antags
     duration: null # LoneOpsSpawn needs an infinite duration so that it inherits the NukeOpsRule things of an actually appropriate end scrreen (not always "Neutral outcome!") and... ending the game if the station is nuked.
-=======
-    minimumPlayers: 20
-    duration: null # LoneOpsSpawn needs an infinite duration so that it inherits the NukeOpsRule things of an actually appropriate end screen (not always "Neutral outcome!") and... ending the game if the station is nuked.
->>>>>>> 800b7e1a
   - type: RuleGrids
   - type: LoadMapRule
     gridPath: /Maps/Shuttles/ShuttleEvent/striker.yml
