--- conflicted
+++ resolved
@@ -328,11 +328,7 @@
     duration: 1
     earliestStart: 30
     reoccurrenceDelay: 60
-<<<<<<< HEAD
-    minimumPlayers: 30
-=======
     minimumPlayers: 30  # Moffstation - Tune down antags
->>>>>>> 52a4b7ec
   - type: AntagSelection
     agentName: wizard-round-end-name
     definitions:
