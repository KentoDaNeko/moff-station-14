--- conflicted
+++ resolved
@@ -27,17 +27,9 @@
       startingGear: ThiefGear
       components:
       - type: Pacified
-<<<<<<< HEAD
-        # Moffstation - Start - Give thieves innate stealing ability
       - type: Thieving
         stripTimeReduction: 2
         stealthy: true
-        # Moffstation - End
-=======
-      - type: Thieving
-        stripTimeReduction: 2
-        stealthy: true
->>>>>>> b6bc1ab8
       mindRoles:
       - MindRoleThief
       briefing:
