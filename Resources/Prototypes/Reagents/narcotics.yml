- type: reagent
  id: Desoxyephedrine
  name: reagent-name-desoxyephedrine
  group: Narcotics
  desc: reagent-desc-desoxyephedrine
  physicalDesc: reagent-physical-desc-translucent
  contrabandSeverity: Major
  flavor: bitter
  color: "#FAFAFA"
  boilingPoint: 212.0  # Dexosyephedrine vape when?
  meltingPoint: 170.0
  metabolisms:
    Poison:
      effects:
      - !type:HealthChange
        damage:
          types:
            Poison: 0.75
      - !type:HealthChange
        conditions:
        - !type:ReagentCondition
          reagent: Desoxyephedrine
          min: 30
        damage:
          types:
            Poison: 2 # this is added to the base damage of the meth.
            Asphyxiation: 2
    Narcotic:
      effects:
      - !type:MovementSpeedModifier
        walkSpeedModifier: 1.35
        sprintSpeedModifier: 1.35
      - !type:GenericStatusEffect
        key: Stutter
        component: StutteringAccent
      - !type:Jitter
      - !type:ModifyStatusEffect
        effectProto: StatusEffectStunned
        time: 3
        type: Remove
      - !type:ModifyKnockdown
        time: 3
        type: Remove
      - !type:ModifyStatusEffect
        conditions:
        - !type:ReagentCondition
          reagent: Haloperidol
          max: 0.01
        effectProto: StatusEffectDrowsiness
        time: 10
        type: Remove
    Medicine:
      effects:
      - !type:ResetNarcolepsy
        conditions:
        - !type:ReagentCondition
          reagent: Desoxyephedrine
          min: 20

- type: reagent
  id: Ephedrine
  name: reagent-name-ephedrine
  group: Narcotics
  desc: reagent-desc-ephedrine
  physicalDesc: reagent-physical-desc-powdery
  contrabandSeverity: Minor
  flavor: bitter
  color: "#D2FFFA"
  boilingPoint: 255.0
  meltingPoint: 36.0
  metabolisms:
    Narcotic:
      effects:
      - !type:MovementSpeedModifier
        walkSpeedModifier: 1.25
        sprintSpeedModifier: 1.25
      - !type:HealthChange
        conditions:
        - !type:ReagentCondition
          reagent: Ephedrine
          min: 20
        damage:
          types:
            Poison: 2 # this is added to the base damage of the meth.
            Asphyxiation: 2
      - !type:Jitter
      - !type:ModifyStatusEffect
        effectProto: StatusEffectStunned
        time: 1
        type: Remove
      - !type:ModifyKnockdown
        time: 1
        type: Remove
      - !type:ModifyStatusEffect
        conditions:
        - !type:ReagentCondition
          reagent: Haloperidol
          max: 0.01
        effectProto: StatusEffectDrowsiness
        time: 10
        type: Remove
      - !type:PopupMessage
        visualType: Medium
        messages: ["ephedrine-effect-tight-pain", "ephedrine-effect-heart-pounds"]
        type: Local
        probability: 0.05
    Medicine:
      effects:
      - !type:ResetNarcolepsy
        conditions:
        - !type:ReagentCondition
          reagent: Ephedrine
          min: 30

- type: reagent
  id: Stimulants
  name: reagent-name-stimulants
  group: Narcotics
  desc: reagent-desc-stimulants
  physicalDesc: reagent-physical-desc-energizing
  contrabandSeverity: Syndicate
  flavor: sharp
  color: "#9A040E"
  boilingPoint: 212.0
  meltingPoint: 170.0
  metabolisms:
    Narcotic:
      metabolismRate: 1.0
      effects:
      - !type:MovementSpeedModifier
        walkSpeedModifier: 1.3
        sprintSpeedModifier: 1.3
      - !type:HealthChange
        conditions:
          - !type:ReagentCondition
            reagent: Stimulants
            min: 80 #please wait 3 minutes before using another stimpack
        damage:
          types:
            Poison: 1
      - !type:AdjustReagent
        conditions:
        - !type:ReagentCondition
          reagent: ChloralHydrate
          min: 1
        reagent: ChloralHydrate
        amount: -10
      - !type:ModifyStatusEffect
        effectProto: StatusEffectStunned
        time: 3
        type: Remove
      - !type:ModifyKnockdown
        time: 3
        type: Remove
      - !type:GenericStatusEffect
        key: StaminaModifier
        component: StaminaModifier
        time: 3
      - !type:ModifyStatusEffect
        effectProto: StatusEffectForcedSleeping
        time: 3
        type: Remove
      - !type:ModifyStatusEffect
        conditions:
        - !type:ReagentCondition
          reagent: Haloperidol
          max: 0.01
        effectProto: StatusEffectDrowsiness
        time: 10
        type: Remove
    Medicine:
      metabolismRate: 1.0
      effects:
        - !type:ResetNarcolepsy
        - !type:SatiateHunger
          factor: 1
        - !type:SatiateThirst
          factor: 1
        - !type:HealthChange
          conditions:
          - !type:TotalDamageCondition
            min: 70 # only heals when you're more dead than alive
          damage: # heals at the same rate as tricordrazine, doesn't heal poison because if you OD'd I'm not giving you a safety net
            groups:
              Burn: -1
              Brute: -1

- type: reagent
  id: THC
  name: reagent-name-thc
  group: Narcotics
  desc: reagent-desc-thc
  flavor: bitter
  flavorMinimum: 0.05
  color: "#808080"
  physicalDesc: reagent-physical-desc-crystalline
  plantMetabolism:
  - !type:PlantAdjustNutrition
    amount: -5
  - !type:PlantAdjustHealth
    amount: -1
  metabolisms:
    Narcotic:
      effects:
      - !type:ModifyStatusEffect
        effectProto: StatusEffectSeeingRainbow
        time: 16
        type: Add

- type: reagent
  id: Nicotine
  name: reagent-name-nicotine
  group: Narcotics
  desc: reagent-desc-nicotine
  flavor: bitter
  color: "#C0C0C0"
  physicalDesc: reagent-physical-desc-strong-smelling
  plantMetabolism:
  - !type:PlantAdjustHealth
    amount: -5

# TODO: Replace these nonstandardized effects with generic brain damage
- type: reagent
  id: Impedrezene
  name: reagent-name-impedrezene
  group: Narcotics
  desc: reagent-desc-impedrezene
  physicalDesc: reagent-physical-desc-acrid
  contrabandSeverity: Minor
  flavor: bitter
  color: "#215263"
  metabolisms:
    Narcotic:
      effects:
      - !type:MovementSpeedModifier
        walkSpeedModifier: 0.65
        sprintSpeedModifier: 0.65
      - !type:HealthChange
        damage:
          types:
            Poison: 2
      - !type:ModifyStatusEffect
        effectProto: StatusEffectSeeingRainbow
        time: 10
        type: Add
      - !type:Vomit # Vomiting is a symptom of brain damage
        probability: 0.05
      - !type:Drunk # Headaches and slurring are major symptoms of brain damage, this is close enough
        boozePower: 5

- type: reagent
  id: SpaceDrugs
  name: reagent-name-space-drugs
  group: Narcotics
  desc: reagent-desc-space-drugs
  physicalDesc: reagent-physical-desc-syrupy
  flavor: bitter
  color: "#63806e"
  metabolisms:
    Narcotic:
      effects:
      - !type:ModifyStatusEffect
        effectProto: StatusEffectSeeingRainbow
        type: Add
        time: 5

- type: reagent
  id: Bananadine
  name: reagent-name-bananadine
  group: Narcotics
  desc: reagent-desc-bananadine
  physicalDesc: reagent-physical-desc-powdery
  flavor: bitter
  color: "#ffff00"
  metabolisms:
    Narcotic:
      effects:
      - !type:ModifyStatusEffect
        effectProto: StatusEffectSeeingRainbow
        type: Add
        time: 5

# Probably replace this one with sleeping chem when putting someone in a comatose state is easier
- type: reagent
  id: Nocturine
  name: reagent-name-nocturine
  group: Narcotics
  desc: reagent-desc-nocturine
  physicalDesc: reagent-physical-desc-powdery
  contrabandSeverity: Syndicate
  color: "#128e80"
  boilingPoint: 444.0
  meltingPoint: 128.0
  metabolisms:
    Narcotic:
<<<<<<< HEAD
      effects:
=======
      effects: # It would be nice to have speech slurred or mumbly, but accents are a bit iffy atm. Same for distortion effects.
      - !type:MovementSpeedModifier
        walkSpeedModifier: 0.65
        sprintSpeedModifier: 0.65
>>>>>>> e92b48c1
      - !type:ModifyStatusEffect
        conditions:
        - !type:ReagentCondition
          reagent: Nocturine
          min: 8
        effectProto: StatusEffectForcedSleeping
<<<<<<< HEAD
        time: 3
        #delay: 6 #Moffstation Change - No more nocturine delay 
        type: Add
=======
        time: 6
        delay: 5
>>>>>>> e92b48c1

- type: reagent
  id: MuteToxin
  name: reagent-name-mute-toxin
  group: Narcotics
  desc: reagent-desc-mute-toxin
  physicalDesc: reagent-physical-desc-syrupy
  contrabandSeverity: Syndicate
  color: "#000000"
  boilingPoint: 255.0
  meltingPoint: 36.0
  metabolisms:
    Narcotic:
      effects:
      - !type:GenericStatusEffect
        key: Muted
        component: Muted
        type: Add
        time: 10

- type: reagent
  id: NorepinephricAcid
  name: reagent-name-norepinephric-acid
  group: Narcotics
  desc: reagent-desc-norepinephric-acid
  physicalDesc: reagent-physical-desc-milky
  contrabandSeverity: Minor
  flavor: salty
  color: "#96a8b5"
  boilingPoint: 255.0
  meltingPoint: 36.0
  metabolisms:
    Narcotic:
      effects:
      - !type:PopupMessage
        type: Local
        messages:
        - generic-reagent-effect-burning-eyes
        - generic-reagent-effect-burning-eyes-a-bit
        - generic-reagent-effect-tearing-up
        - norepinephricacid-effect-eyelids
        - norepinephricacid-effect-eyes-itch
        - norepinephricacid-effect-vision-fade
        - norepinephricacid-effect-vision-fail
        probability: 0.08
      - !type:PopupMessage
        visualType: MediumCaution
        type: Local
        messages:
        - norepinephricacid-effect-eye-disconnect
        - norepinephricacid-effect-eye-pain
        - norepinephricacid-effect-darkness
        - norepinephricacid-effect-blindness
        conditions:
        - !type:ReagentCondition
          reagent: NorepinephricAcid
          min: 20
        probability: 0.03
        #If anyone wants to add a light dimming or grayscale effect when under 20u, be my guest
      - !type:GenericStatusEffect
        key: TemporaryBlindness
        component: TemporaryBlindness
        conditions:
        - !type:ReagentCondition
          reagent: NorepinephricAcid
          min: 20

- type: reagent
  id: TearGas
  name: reagent-name-tear-gas
  group: Narcotics
  desc: reagent-desc-tear-gas
  physicalDesc: reagent-physical-desc-milky
  allowedDepartments:
  - Security
  flavor: salty
  color: "#ffffff4d"
  boilingPoint: 255.0
  meltingPoint: 36.0
  metabolisms:
    Narcotic:
      effects:
      - !type:PopupMessage
        type: Local
        probability: 0.08
        messages:
        - generic-reagent-effect-burning-eyes
        - generic-reagent-effect-burning-eyes-a-bit
        - generic-reagent-effect-tearing-up
        - norepinephricacid-effect-eyelids
        - norepinephricacid-effect-eyes-itch
        - norepinephricacid-effect-vision-fade
        - norepinephricacid-effect-vision-fail
      - !type:PopupMessage
        type: Local
        visualType: MediumCaution
        probability: 0.03
        messages:
        - norepinephricacid-effect-eye-disconnect
        - norepinephricacid-effect-eye-pain
        - norepinephricacid-effect-darkness
        - norepinephricacid-effect-blindness
      - !type:Emote
        emote: Scream
        probability: 0.08
        conditions:
        - !type:ReagentCondition
          reagent: TearGas
          min: 4
      - !type:Emote
        emote: Cough
        probability: 0.08
      - !type:GenericStatusEffect
        key: TemporaryBlindness
        component: TemporaryBlindness
        conditions:
        - !type:ReagentCondition
          reagent: TearGas
          min: 4
      - !type:MovementSpeedModifier
        walkSpeedModifier: 0.65
        sprintSpeedModifier: 0.65
        time: 1.5
        conditions: # because of the remainding after effect, threshold is given so the effects ends simultaniously
        - !type:ReagentCondition
          reagent: TearGas
          min: 4

- type: reagent
  id: Happiness
  name: reagent-name-happiness
  group: Narcotics
  desc: reagent-desc-happiness
  physicalDesc: reagent-physical-desc-soothing
  flavor: paintthinner
  color: "#EE35FF"
  metabolisms:
    Narcotic:
      effects:
      - !type:Emote
        emote: Laugh
        showInChat: true
        probability: 0.1
        conditions:
        - !type:ReagentCondition
          reagent: Happiness
          max: 20
      - !type:Emote
        emote: Whistle
        showInChat: true
        probability: 0.1
        conditions:
        - !type:ReagentCondition
          reagent: Happiness
          max: 20
      - !type:Emote
        emote: Crying
        showInChat: true
        probability: 0.1
        conditions:
        - !type:ReagentCondition
          reagent: Happiness
          min: 20
      - !type:PopupMessage # we dont have sanity/mood so this will have to do
        type: Local
        visualType: Medium
        messages:
        - "psicodine-effect-fearless"
        - "psicodine-effect-anxieties-wash-away"
        - "psicodine-effect-at-peace"
        probability: 0.2
        conditions:
        - !type:ReagentCondition
          reagent: Happiness
          max: 20
      - !type:ModifyStatusEffect
        effectProto: StatusEffectSeeingRainbow
        type: Add
        time: 5<|MERGE_RESOLUTION|>--- conflicted
+++ resolved
@@ -293,28 +293,18 @@
   meltingPoint: 128.0
   metabolisms:
     Narcotic:
-<<<<<<< HEAD
-      effects:
-=======
       effects: # It would be nice to have speech slurred or mumbly, but accents are a bit iffy atm. Same for distortion effects.
       - !type:MovementSpeedModifier
         walkSpeedModifier: 0.65
         sprintSpeedModifier: 0.65
->>>>>>> e92b48c1
       - !type:ModifyStatusEffect
         conditions:
         - !type:ReagentCondition
           reagent: Nocturine
           min: 8
         effectProto: StatusEffectForcedSleeping
-<<<<<<< HEAD
-        time: 3
-        #delay: 6 #Moffstation Change - No more nocturine delay 
-        type: Add
-=======
         time: 6
-        delay: 5
->>>>>>> e92b48c1
+        # delay: 5 #Moffstation Change - No more nocturine delay
 
 - type: reagent
   id: MuteToxin
