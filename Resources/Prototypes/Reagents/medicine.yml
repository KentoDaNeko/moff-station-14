--- conflicted
+++ resolved
@@ -148,12 +148,9 @@
   metabolisms:
     Medicine:
       effects:
-      # Moffstation - Start - Revert adv. chem changes
-      - !type:HealthChange
-        damage:
-          groups:
-            Brute: -2
-      # Moffstation - End
+      - !type:EvenHealthChange
+        damage:
+          Brute: -1.5
       - !type:HealthChange
         conditions:
         - !type:ReagentCondition
@@ -1178,7 +1175,6 @@
             Heat: -0.2
             Shock: -0.2
             Cold: -0.2
-<<<<<<< HEAD
       - !type:HealthChange
         conditions:
         - !type:OrganType
@@ -1193,8 +1189,6 @@
           type: Vampire
           shouldHave: true # Make them more flammable
   # Moffstation - End - Making holywater hurt vampires
-=======
->>>>>>> e92b48c1
   reactiveEffects:
     Extinguish:
       methods: [ Touch ]
