--- conflicted
+++ resolved
@@ -20,11 +20,7 @@
   - FoodPlateMuffinTin
   - FoodKebabSkewer
   - SprayBottle
-<<<<<<< HEAD
-  - TrashBag # Moffstation - Aded trashbag back to lathes
-=======
   - TrashBag
->>>>>>> 1f2d4e7e
   - LightReplacer
   - MopItem
   - Holoprojector
