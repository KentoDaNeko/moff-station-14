# Base Prototypes

- type: latheRecipe
  abstract: true
  id: BaseLightRecipe
  categories:
  - Lights
  completetime: 2
  materials:
    Steel: 50
    Glass: 50

# Recipes

## Lights

- type: latheRecipe
  parent: BaseLightRecipe
  id: LightTube
  result: LightTube

- type: latheRecipe
  parent: BaseLightRecipe
  id: LedLightTube
  result: LedLightTube

- type: latheRecipe
  parent: BaseLightRecipe
  id: SodiumLightTube
  result: SodiumLightTube

- type: latheRecipe
  parent: BaseLightRecipe
  id: ExteriorLightTube
  result: ExteriorLightTube

- type: latheRecipe
  parent: BaseLightRecipe
  id: LightBulb
  result: LightBulb

- type: latheRecipe
  parent: BaseLightRecipe
  id: LedLightBulb
  result: LedLightBulb

- type: latheRecipe
  parent: BaseLightRecipe
  id: DimLightBulb
  result: DimLightBulb

- type: latheRecipe
  parent: BaseLightRecipe
  id: WarmLightBulb
  result: WarmLightBulb

- type: latheRecipe
  parent: BaseLightRecipe
  id: GlowstickRed
  result: GlowstickRed
  materials:
    Plastic: 50

- type: latheRecipe
  parent: GlowstickRed
  id: Flare
  result: Flare

- type: latheRecipe
  parent: BaseLightRecipe
  id: FlashlightLantern
  result: EmptyFlashlightLantern
  materials:
    Steel: 100
    Glass: 100
    Plastic: 100

- type: latheRecipe
  parent: BaseToolRecipe
  id: FireExtinguisher
  result: FireExtinguisher
  materials:
    Steel: 200

- type: latheRecipe
  id: Matchbox
  result: Matchbox
  completetime: 1
  materials:
    Wood: 100

- type: latheRecipe
  id: SynthesizerInstrument
  result: SynthesizerInstrument
  completetime: 4
  materials:
    Steel: 300
    Plastic: 300
    Glass: 100

- type: latheRecipe
  id: PushHorn
  result: PushHorn
  completetime: 5
  materials:
    Steel: 500
    Plastic: 500
    Plasma: 200

- type: latheRecipe
  parent: BaseToolRecipe
  id: NodeScanner
  result: NodeScanner
  materials:
    Steel: 100
    Plastic: 50

- type: latheRecipe
  id: AirTank
  result: AirTank
  completetime: 4
  materials:
    Steel: 300

- type: latheRecipe
  id: DoubleEmergencyOxygenTank
  result: DoubleEmergencyOxygenTank
  completetime: 4
  materials:
    Steel: 250

- type: latheRecipe
  id: DoubleEmergencyNitrogenTank
  result: DoubleEmergencyNitrogenTank
  completetime: 4
  materials:
    Steel: 250

- type: latheRecipe
  id: ClothingShoesBootsMagSci
  result: ClothingShoesBootsMagSci
  completetime: 10
  materials:
    Steel: 1000
    Plastic: 500

- type: latheRecipe
  id: ClothingShoesBootsMoon
  result: ClothingShoesBootsMoon
  completetime: 2
  materials:
    Steel: 600

- type: latheRecipe
  id: ClothingShoesBootsSpeed
  result: ClothingShoesBootsSpeed
  completetime: 2
  materials:
    Steel: 1500
    Plastic: 1000
    Silver: 500

- type: latheRecipe
  id: ClothingShoesBootsJump
  result: ClothingShoesBootsJump
  completetime: 2
  materials:
    Steel: 1400
    Plastic: 600
    Silver: 200
    Plasma: 200

- type: latheRecipe
  id: ModularReceiver
  result: ModularReceiver
  completetime: 12
  materials:
    Steel: 750
    Plastic: 100

- type: latheRecipe
<<<<<<< HEAD
  parent: BaseFauxTileRecipe
  id: FauxTileAstroGrass
  result: FloorTileItemAstroGrass

- type: latheRecipe
  parent: BaseFauxTileRecipe
  id: FauxTileMowedAstroGrass
  result: FloorTileItemMowedAstroGrass

- type: latheRecipe
  parent: BaseFauxTileRecipe
  id: FauxTileJungleAstroGrass
  result: FloorTileItemJungleAstroGrass

- type: latheRecipe
  parent: BaseFauxTileRecipe
  id: FauxTileDarkAstroGrass
  result: FloorTileItemDarkAstroGrass

- type: latheRecipe
  parent: BaseFauxTileRecipe
  id: FauxTileLightAstroGrass
  result: FloorTileItemLightAstroGrass

- type: latheRecipe
  parent: BaseFauxTileRecipe
  id: FauxTileAstroIce
  result: FloorTileItemAstroIce

- type: latheRecipe
  parent: BaseFauxTileRecipe
  id: FauxTileAstroSnow
  result: FloorTileItemAstroSnow

- type: latheRecipe
  parent: BaseFauxTileRecipe
  id: FauxTileAstroAsteroidSand
  result: FloorTileItemAstroAsteroidSand

- type: latheRecipe
  parent: BaseFauxTileRecipe
  id: FauxTileAstroAsteroidSandBorderless
  result: FloorTileItemAstroAsteroidSandBorderless

- type: latheRecipe
  parent: BaseFauxTileRecipe
  id: FauxTileDesertAstroSand
  result: FloorTileItemDesertAstroSand

- type: latheRecipe
  id: FloorGreenCircuit
  result: FloorTileItemGCircuit4
  completetime: 2
  materials:
    Steel: 100

- type: latheRecipe
  parent: FloorGreenCircuit
  id: FloorBlueCircuit
  result: FloorTileItemBCircuit4

- type: latheRecipe
  id: FloorRedCircuit
  result: FloorTileItemRCircuit4
  completetime: 2
  materials:
    Steel: 100

- type: latheRecipe
=======
>>>>>>> bd439131
  id: HandheldStationMap
  result: HandheldStationMapEmpty
  completetime: 2
  materials:
    Steel: 300
    Plastic: 100

- type: latheRecipe
  id: ClothingHeadHatWelding
  result: ClothingHeadHatWelding
  completetime: 2
  materials:
    Steel: 400
    Glass: 200

- type: latheRecipe
  id: ClothingHeadHatCone
  result: ClothingHeadHatCone
  completetime: 3
  materials:
    Plastic: 200

- type: latheRecipe
  id: ClothingOuterVestTank
  result: ClothingOuterVestTank
  completetime: 2
  materials:
    Cloth: 100
    Steel: 50

- type: latheRecipe
  id: Ashtray
  result: Ashtray
  completetime: 1
  materials:
    Steel: 30

- type: latheRecipe
  id: BoxFolderClipboardEmpty
  result: BoxFolderClipboardEmpty
  completetime: 2
  materials:
    Wood: 100
    Steel: 25

- type: latheRecipe
  id: BoxFolderPlasticClipboardEmpty
  result: BoxFolderPlasticClipboardEmpty
  completetime: 2
  materials:
    Plastic: 100
    Steel: 25

- type: latheRecipe
  id: TowelColorWhite
  result: TowelColorWhite
  completetime: 2
  materials:
    Cloth: 300<|MERGE_RESOLUTION|>--- conflicted
+++ resolved
@@ -179,78 +179,6 @@
     Plastic: 100
 
 - type: latheRecipe
-<<<<<<< HEAD
-  parent: BaseFauxTileRecipe
-  id: FauxTileAstroGrass
-  result: FloorTileItemAstroGrass
-
-- type: latheRecipe
-  parent: BaseFauxTileRecipe
-  id: FauxTileMowedAstroGrass
-  result: FloorTileItemMowedAstroGrass
-
-- type: latheRecipe
-  parent: BaseFauxTileRecipe
-  id: FauxTileJungleAstroGrass
-  result: FloorTileItemJungleAstroGrass
-
-- type: latheRecipe
-  parent: BaseFauxTileRecipe
-  id: FauxTileDarkAstroGrass
-  result: FloorTileItemDarkAstroGrass
-
-- type: latheRecipe
-  parent: BaseFauxTileRecipe
-  id: FauxTileLightAstroGrass
-  result: FloorTileItemLightAstroGrass
-
-- type: latheRecipe
-  parent: BaseFauxTileRecipe
-  id: FauxTileAstroIce
-  result: FloorTileItemAstroIce
-
-- type: latheRecipe
-  parent: BaseFauxTileRecipe
-  id: FauxTileAstroSnow
-  result: FloorTileItemAstroSnow
-
-- type: latheRecipe
-  parent: BaseFauxTileRecipe
-  id: FauxTileAstroAsteroidSand
-  result: FloorTileItemAstroAsteroidSand
-
-- type: latheRecipe
-  parent: BaseFauxTileRecipe
-  id: FauxTileAstroAsteroidSandBorderless
-  result: FloorTileItemAstroAsteroidSandBorderless
-
-- type: latheRecipe
-  parent: BaseFauxTileRecipe
-  id: FauxTileDesertAstroSand
-  result: FloorTileItemDesertAstroSand
-
-- type: latheRecipe
-  id: FloorGreenCircuit
-  result: FloorTileItemGCircuit4
-  completetime: 2
-  materials:
-    Steel: 100
-
-- type: latheRecipe
-  parent: FloorGreenCircuit
-  id: FloorBlueCircuit
-  result: FloorTileItemBCircuit4
-
-- type: latheRecipe
-  id: FloorRedCircuit
-  result: FloorTileItemRCircuit4
-  completetime: 2
-  materials:
-    Steel: 100
-
-- type: latheRecipe
-=======
->>>>>>> bd439131
   id: HandheldStationMap
   result: HandheldStationMapEmpty
   completetime: 2
