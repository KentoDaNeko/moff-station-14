- type: constructionGraph
  id: ImprovisedShotgunShellGraph
  start: start
  graph:
    - node: start
      edges:
        - to: shell
          steps:
            - material: Steel
              amount: 1
              doAfter: 0.5
<<<<<<< HEAD
            # Moffstation - Begin - Making improv shells easier to craft
            - material: Cloth
              amount: 1
              doAfter: 0.5
#            - material: Plastic
#              amount: 1
#              doAfter: 0.5
=======
            - material: Plastic
              amount: 1
              doAfter: 0.5
            - tag: GlassShard
              name: construction-graph-tag-glass-shard
              icon:
                sprite: Objects/Materials/Shards/shard.rsi
                state: shard1
              doAfter: 0.5
            - tag: GlassShard
              name: construction-graph-tag-glass-shard
              icon:
                sprite: Objects/Materials/Shards/shard.rsi
                state: shard2
              doAfter: 0.5
>>>>>>> fbe05977
            - tag: GlassShard
              name: construction-graph-tag-glass-shard
              icon:
                sprite: Objects/Materials/Shards/shard.rsi
                state: shard1
              doAfter: 0.5
<<<<<<< HEAD
#            - tag: GlassShard
#              name: glass shard
#              icon:
#                sprite: Objects/Materials/Shards/shard.rsi
#                state: shard3
#              doAfter: 0.5
#            - tag: GlassShard
#              name: glass shard
#              icon:
#                sprite: Objects/Materials/Shards/shard.rsi
#                state: shard1
#              doAfter: 0.5
#            - tag: GlassShard
#              name: glass shard
#              icon:
#                sprite: Objects/Materials/Shards/shard.rsi
#                state: shard3
#              doAfter: 0.5
#            - tag: Matchstick
#              name: match stick
#              icon:
#                sprite: Objects/Tools/matches.rsi
#                state: match_unlit
#              doAfter: 0.5
#            - tag: Matchstick
#              name: match stick
#              icon:
#                sprite: Objects/Tools/matches.rsi
#                state: match_unlit
#              doAfter: 0.5
#            - tag: Matchstick
#              name: match stick
#              icon:
#                sprite: Objects/Tools/matches.rsi
#                state: match_unlit
#              doAfter: 0.5
            # Moffstation - End
=======
            - tag: GlassShard
              name: construction-graph-tag-glass-shard
              icon:
                sprite: Objects/Materials/Shards/shard.rsi
                state: shard3
              doAfter: 0.5
            - tag: Matchstick
              name: construction-graph-tag-match-stick
              icon:
                sprite: Objects/Tools/matches.rsi
                state: match_unlit
              doAfter: 0.5
            - tag: Matchstick
              name: construction-graph-tag-match-stick
              icon:
                sprite: Objects/Tools/matches.rsi
                state: match_unlit
              doAfter: 0.5
            - tag: Matchstick
              name: construction-graph-tag-match-stick
              icon:
                sprite: Objects/Tools/matches.rsi
                state: match_unlit
              doAfter: 0.5
>>>>>>> fbe05977
            - tag: Matchstick
              name: construction-graph-tag-match-stick
              icon:
                sprite: Objects/Tools/matches.rsi
                state: match_unlit
              doAfter: 0.5
            - tag: Matchstick
              name: construction-graph-tag-match-stick
              icon:
                sprite: Objects/Tools/matches.rsi
                state: match_unlit
              doAfter: 0.5
            - tag: Matchstick
              name: construction-graph-tag-match-stick
              icon:
                sprite: Objects/Tools/matches.rsi
                state: match_unlit
              doAfter: 0.5
    - node: shell
      entity: ShellShotgunImprovised<|MERGE_RESOLUTION|>--- conflicted
+++ resolved
@@ -9,16 +9,8 @@
             - material: Steel
               amount: 1
               doAfter: 0.5
-<<<<<<< HEAD
             # Moffstation - Begin - Making improv shells easier to craft
             - material: Cloth
-              amount: 1
-              doAfter: 0.5
-#            - material: Plastic
-#              amount: 1
-#              doAfter: 0.5
-=======
-            - material: Plastic
               amount: 1
               doAfter: 0.5
             - tag: GlassShard
@@ -27,83 +19,7 @@
                 sprite: Objects/Materials/Shards/shard.rsi
                 state: shard1
               doAfter: 0.5
-            - tag: GlassShard
-              name: construction-graph-tag-glass-shard
-              icon:
-                sprite: Objects/Materials/Shards/shard.rsi
-                state: shard2
-              doAfter: 0.5
->>>>>>> fbe05977
-            - tag: GlassShard
-              name: construction-graph-tag-glass-shard
-              icon:
-                sprite: Objects/Materials/Shards/shard.rsi
-                state: shard1
-              doAfter: 0.5
-<<<<<<< HEAD
-#            - tag: GlassShard
-#              name: glass shard
-#              icon:
-#                sprite: Objects/Materials/Shards/shard.rsi
-#                state: shard3
-#              doAfter: 0.5
-#            - tag: GlassShard
-#              name: glass shard
-#              icon:
-#                sprite: Objects/Materials/Shards/shard.rsi
-#                state: shard1
-#              doAfter: 0.5
-#            - tag: GlassShard
-#              name: glass shard
-#              icon:
-#                sprite: Objects/Materials/Shards/shard.rsi
-#                state: shard3
-#              doAfter: 0.5
-#            - tag: Matchstick
-#              name: match stick
-#              icon:
-#                sprite: Objects/Tools/matches.rsi
-#                state: match_unlit
-#              doAfter: 0.5
-#            - tag: Matchstick
-#              name: match stick
-#              icon:
-#                sprite: Objects/Tools/matches.rsi
-#                state: match_unlit
-#              doAfter: 0.5
-#            - tag: Matchstick
-#              name: match stick
-#              icon:
-#                sprite: Objects/Tools/matches.rsi
-#                state: match_unlit
-#              doAfter: 0.5
             # Moffstation - End
-=======
-            - tag: GlassShard
-              name: construction-graph-tag-glass-shard
-              icon:
-                sprite: Objects/Materials/Shards/shard.rsi
-                state: shard3
-              doAfter: 0.5
-            - tag: Matchstick
-              name: construction-graph-tag-match-stick
-              icon:
-                sprite: Objects/Tools/matches.rsi
-                state: match_unlit
-              doAfter: 0.5
-            - tag: Matchstick
-              name: construction-graph-tag-match-stick
-              icon:
-                sprite: Objects/Tools/matches.rsi
-                state: match_unlit
-              doAfter: 0.5
-            - tag: Matchstick
-              name: construction-graph-tag-match-stick
-              icon:
-                sprite: Objects/Tools/matches.rsi
-                state: match_unlit
-              doAfter: 0.5
->>>>>>> fbe05977
             - tag: Matchstick
               name: construction-graph-tag-match-stick
               icon:
