# Groups
- type: stationAiCustomizationGroup
  id: StationAiCoreIconography
  name: station-ai-customization-core
  category: CoreIconography
  protoIds:
  - StationAiIconAi
  - StationAiIconAngel
  - StationAiIconBliss
  - StationAiIconClown
  - StationAiIconDorf
  - StationAiIconHeartline
  - StationAiIconSmiley
  # Moffstation - Start - Added more AI Icons
  - StationAiIconAiAlien
  - StationAiIconAiAngryface
  - StationAiIconAiBloodylove
  - StationAiIconAiBoxfort
  - StationAiIconAiCheerful
  - StationAiIconAiDatabase
  - StationAiIconAiFabulous
  - StationAiIconAiGlitchman
  - StationAiIconAiHades
  - StationAiIconAiHelios
  - StationAiIconAiHoneycomb
  - StationAiIconAiHourglass
  - StationAiIconAiMagma
  - StationAiIconAiMatrix
  - StationAiIconAiMono
  - StationAiIconAiNanotrasen
  - StationAiIconAiPresident
  - StationAiIconAiRavensdale
  - StationAiIconAiRoyal
  - StationAiIconAiSheltered
  - StationAiIconAiTerminal
  - StationAiIconAiText
  - StationAiIconAiThinking
  - StationAiIconAiTriumvirate
  - StationAiIconAiU
  - StationAiIconAiWasp
  # Moffstation - End - Added more AI Icons

- type: stationAiCustomizationGroup
  id: StationAiHolograms
  name: station-ai-customization-hologram
  category: Hologram
  protoIds:
  - StationAiHologramFemale
  - StationAiHologramMale
  - StationAiHologramFace
  - StationAiHologramCat
  - StationAiHologramDog
<<<<<<< HEAD
  - StationAiHologramAngel # Moffstation - Added hologram
  - StationAiHologramKobold
  - StationAiHologramMonkey
=======
>>>>>>> 3ce7d37b

# Iconography
- type: stationAiCustomization
  abstract: true
  id: StationAiIconBase
  previewKey: Occupied
  previewBackground:
    sprite: Mobs/Silicon/station_ai.rsi
    state: base

- type: stationAiCustomization
  parent: StationAiIconBase
  id: StationAiIconAi
  name: station-ai-icon-ai
  layerData:
    Occupied:
      sprite: Mobs/Silicon/station_ai.rsi
      state: ai
    Dead:
      sprite: Mobs/Silicon/station_ai.rsi
      state: ai_dead

- type: stationAiCustomization
  parent: StationAiIconBase
  id: StationAiIconAngel
  name: station-ai-icon-angel
  layerData:
    Occupied:
      sprite: Mobs/Silicon/station_ai.rsi
      state: ai_angel
    Dead:
      sprite: Mobs/Silicon/station_ai.rsi
      state: ai_angel_dead

- type: stationAiCustomization
  parent: StationAiIconBase
  id: StationAiIconBliss
  name: station-ai-icon-bliss
  layerData:
    Occupied:
      sprite: Mobs/Silicon/station_ai.rsi
      state: ai_bliss
    Dead:
      sprite: Mobs/Silicon/station_ai.rsi
      state: ai_dead

- type: stationAiCustomization
  parent: StationAiIconBase
  id: StationAiIconClown
  name: station-ai-icon-clown
  layerData:
    Occupied:
      sprite: Mobs/Silicon/station_ai.rsi
      state: ai_clown
    Dead:
      sprite: Mobs/Silicon/station_ai.rsi
      state: ai_clown_dead

- type: stationAiCustomization
  parent: StationAiIconBase
  id: StationAiIconDorf
  name: station-ai-icon-dorf
  layerData:
    Occupied:
      sprite: Mobs/Silicon/station_ai.rsi
      state: ai_dorf
    Dead:
      sprite: Mobs/Silicon/station_ai.rsi
      state: ai_dead

- type: stationAiCustomization
  parent: StationAiIconBase
  id: StationAiIconHeartline
  name: station-ai-icon-heartline
  layerData:
    Occupied:
      sprite: Mobs/Silicon/station_ai.rsi
      state: "ai_heartline"
    Dead:
      sprite: Mobs/Silicon/station_ai.rsi
      state: "ai_heartline_dead"

- type: stationAiCustomization
  parent: StationAiIconBase
  id: StationAiIconSmiley
  name: station-ai-icon-smiley
  layerData:
    Occupied:
      sprite: Mobs/Silicon/station_ai.rsi
      state: "ai_smiley"
    Dead:
      sprite: Mobs/Silicon/station_ai.rsi
      state: "ai_dead"

# Holograms
- type: stationAiCustomization
  id: StationAiHologramFemale
  name: station-ai-hologram-female
  previewKey: Hologram
  layerData:
    Hologram:
      sprite: Mobs/Silicon/holograms.rsi
      state: ai_female

- type: stationAiCustomization
  id: StationAiHologramMale
  name: station-ai-hologram-male
  previewKey: Hologram
  layerData:
    Hologram:
      sprite: Mobs/Silicon/holograms.rsi
      state: ai_male

- type: stationAiCustomization
  id: StationAiHologramFace
  name: station-ai-hologram-face
  previewKey: Hologram
  layerData:
    Hologram:
      sprite: Mobs/Silicon/holograms.rsi
      state: ai_face

- type: stationAiCustomization
  id: StationAiHologramCat
  name: station-ai-hologram-cat
  previewKey: Hologram
  layerData:
    Hologram:
      sprite: Mobs/Silicon/holograms.rsi
      state: ai_cat

- type: stationAiCustomization
  id: StationAiHologramDog
  name: station-ai-hologram-dog
  previewKey: Hologram
  layerData:
    Hologram:
      sprite: Mobs/Silicon/holograms.rsi
      state: ai_dog<|MERGE_RESOLUTION|>--- conflicted
+++ resolved
@@ -50,12 +50,7 @@
   - StationAiHologramFace
   - StationAiHologramCat
   - StationAiHologramDog
-<<<<<<< HEAD
   - StationAiHologramAngel # Moffstation - Added hologram
-  - StationAiHologramKobold
-  - StationAiHologramMonkey
-=======
->>>>>>> 3ce7d37b
 
 # Iconography
 - type: stationAiCustomization
