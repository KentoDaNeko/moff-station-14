--- conflicted
+++ resolved
@@ -124,8 +124,8 @@
   - BorgModuleCustodial
 
   radioChannels:
+  - Science
   - Service
-  - Science
 
   # Visual
   inventoryTemplateId: borgShort
@@ -155,10 +155,7 @@
     - BorgModuleMedical
 
   defaultModules:
-<<<<<<< HEAD
-=======
-  - BorgModuleTool
->>>>>>> aaf3db8f
+  - BorgModuleTool
   - BorgModuleChemical
   - BorgModuleTopicals
   - BorgModuleRescue
