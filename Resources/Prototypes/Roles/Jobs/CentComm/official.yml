--- conflicted
+++ resolved
@@ -28,23 +28,17 @@
     outerClothing: ClothingOuterArmorCentcommCarapace
     id: CentcomPDA
     ears: ClothingHeadsetAltCentCom
-<<<<<<< HEAD
     belt: ClothingBeltHolsterFilledN1984
     pocket1: WeaponDisabler
-    pocket2: BoxFolderCentComClipboard
+    pocket2: BoxFolderCentComClipboardThreePapers
   inhand:
   - BriefcaseBrownFilled
   storage:
     back:
     - Flash
     - Crowbar
+    - PenCentcom
     # Moffstation - End
-=======
-    belt: WeaponPistolN1984
-    pocket1: BoxFolderCentComClipboardThreePapers
-    pocket2: PenCentcom
-
->>>>>>> 800b7e1a
 
 - type: chameleonOutfit
   id: CentralCommandOfficialOutfit
