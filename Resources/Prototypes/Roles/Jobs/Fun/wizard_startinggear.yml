#Wizard outfit startingGear definitions.
- type: startingGear
  id: WizardBlueGear
  equipment:
#    Moffstation - Begin - Removing these so they don't get duplicated by the wizard loadout
#    jumpsuit: ClothingUniformJumpsuitColorDarkBlue
#    head: ClothingHeadHatWizard
#    back: ClothingBackpack # Wizard backpack?
#    outerClothing: ClothingOuterWizard
#    Moffstation - End
    shoes: ClothingShoesWizard
    id: WizardPDA
    ears: ClothingHeadsetAltWizard
    belt: ClothingBeltWand
    pocket1: WizardTeleportScroll
    pocket2: WizardsGrimoire

- type: startingGear
  id: WizardRedGear
  parent: WizardBlueGear
    #    Moffstation - Begin - These ones aren't currently being used, but preemptively commenting them out incase that changes
#  equipment:
#    jumpsuit: ClothingUniformJumpsuitColorRed
#    head: ClothingHeadHatRedwizard
#    outerClothing: ClothingOuterWizardRed
  #    Moffstation - End


- type: startingGear
  id: WizardVioletGear
  parent: WizardBlueGear
<<<<<<< HEAD
    #    Moffstation - Begin - These ones aren't currently being used, but preemptively commenting them out incase that changes
#  equipment:
#    jumpsuit: ClothingUniformJumpsuitColorPurple
#    head: ClothingHeadHatVioletwizard
#    outerClothing: ClothingOuterWizardViolet
    #   Moffstation - End

- type: startingGear
  id: WizardHardsuitGear
  parent: WizardVioletGear
  equipment:
    outerClothing: ClothingOuterHardsuitWizard
=======
  equipment:
    jumpsuit: ClothingUniformJumpsuitColorPurple
    head: ClothingHeadHatVioletwizard
    outerClothing: ClothingOuterWizardViolet
>>>>>>> aaf3db8f
<|MERGE_RESOLUTION|>--- conflicted
+++ resolved
@@ -29,22 +29,9 @@
 - type: startingGear
   id: WizardVioletGear
   parent: WizardBlueGear
-<<<<<<< HEAD
     #    Moffstation - Begin - These ones aren't currently being used, but preemptively commenting them out incase that changes
 #  equipment:
 #    jumpsuit: ClothingUniformJumpsuitColorPurple
 #    head: ClothingHeadHatVioletwizard
 #    outerClothing: ClothingOuterWizardViolet
-    #   Moffstation - End
-
-- type: startingGear
-  id: WizardHardsuitGear
-  parent: WizardVioletGear
-  equipment:
-    outerClothing: ClothingOuterHardsuitWizard
-=======
-  equipment:
-    jumpsuit: ClothingUniformJumpsuitColorPurple
-    head: ClothingHeadHatVioletwizard
-    outerClothing: ClothingOuterWizardViolet
->>>>>>> aaf3db8f
+    #   Moffstation - End