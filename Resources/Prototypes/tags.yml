--- conflicted
+++ resolved
@@ -955,14 +955,13 @@
   id: Packet
 
 - type: Tag
-<<<<<<< HEAD
+  id: ParadoxCloneObjectiveBlacklist # objective entities with this tag don't get copied to paradox clones
+
+- type: Tag
+  id: Paper
+
+- type: Tag
   id: Pancake
-=======
-  id: ParadoxCloneObjectiveBlacklist # objective entities with this tag don't get copied to paradox clones
->>>>>>> 1367ae57
-
-- type: Tag
-  id: Paper
 
 - type: Tag
   id: ParcelWrapBlacklist
