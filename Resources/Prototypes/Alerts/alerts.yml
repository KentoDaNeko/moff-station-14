- type: alertOrder
  # Defines ordering in alert tab, higher up = higher in tab.
  # List below can contain alert type or category, if both are present the id will take precedence.
  # If item is not in list it will go at the bottom (ties broken by alert type enum value)
  id: BaseAlertOrder
  order:
    - category: Health
    - category: Stamina
    - alertType: SuitPower
    - category: Internals
    - alertType: Fire
    - alertType: Handcuffed
    - alertType: Ensnared
    - category: Buckled
    - alertType: Pulling
    - alertType: Walking
    - category: Piloting
    - alertType: Corporeal
    - alertType: Stun
    - category: Breathing # Vox gang not calling this oxygen
    - category: Pressure
    - alertType: Bleed
    - category: Temperature
    - category: Hunger
    - category: Thirst
    - alertType: Magboots
    - alertType: Rooted
    - alertType: Pacified
<<<<<<< HEAD
    - alertType: Stealthy   # Moffstation - Togglable thieving
=======
    - alertType: Stealthy
>>>>>>> b6bc1ab8

- type: entity
  id: AlertSpriteView
  categories: [ HideSpawnMenu ]
  components:
  - type: Sprite
    layers:
    - map: [ "enum.AlertVisualLayers.Base" ]

- type: alert
  id: LowOxygen
  category: Breathing
  icons:
  - sprite: /Textures/Interface/Alerts/breathing.rsi
    state: not_enough_oxy
  name: alerts-low-oxygen-name
  description: alerts-low-oxygen-desc

- type: alert
  id: LowNitrogen
  category: Breathing
  icons:
    - sprite: /Textures/Interface/Alerts/breathing.rsi
      state: not_enough_nitro
  name: alerts-low-nitrogen-name
  description: alerts-low-nitrogen-desc

- type: alert
  id: Toxins
  category: Toxins
  icons:
  - sprite: /Textures/Interface/Alerts/breathing.rsi
    state: too_much_tox
  name: alerts-high-toxin-name
  description: alerts-high-toxin-desc

- type: alert
  id: LowPressure
  category: Pressure
  icons:
  - sprite: /Textures/Interface/Alerts/pressure.rsi
    state: lowpressure1
  - sprite: /Textures/Interface/Alerts/pressure.rsi
    state: lowpressure2
  maxSeverity: 2
  name: alerts-low-pressure-name
  description: alerts-low-pressure-desc

- type: alert
  id: HighPressure
  category: Pressure
  icons:
  - sprite: /Textures/Interface/Alerts/pressure.rsi
    state: highpressure1
  - sprite: /Textures/Interface/Alerts/pressure.rsi
    state: highpressure2
  maxSeverity: 2
  name: alerts-high-pressure-name
  description: alerts-high-pressure-desc

- type: alert
  id: Fire
  icons: [ /Textures/Interface/Alerts/Fire/fire.png ]
  clickEvent: !type:ResistFireAlertEvent
  name: alerts-on-fire-name
  description: alerts-on-fire-desc


- type: alert
  id: Cold
  category: Temperature
  icons:
  - sprite: /Textures/Interface/Alerts/temperature.rsi
    state: cold1
  - sprite: /Textures/Interface/Alerts/temperature.rsi
    state: cold2
  - sprite: /Textures/Interface/Alerts/temperature.rsi
    state: cold3
  maxSeverity: 3
  name: alerts-too-cold-name
  description: alerts-too-cold-desc

- type: alert
  id: Hot
  category: Temperature
  icons:
  - sprite: /Textures/Interface/Alerts/temperature.rsi
    state: hot1
  - sprite: /Textures/Interface/Alerts/temperature.rsi
    state: hot2
  - sprite: /Textures/Interface/Alerts/temperature.rsi
    state: hot3
  maxSeverity: 3
  name: alerts-too-hot-name
  description: alerts-too-hot-desc

- type: alert
  id: Weightless
  icons: [ /Textures/Interface/Alerts/Weightless/weightless.png ]
  name: alerts-weightless-name
  description: alerts-weightless-desc

- type: alert
  id: Walking
  icons:
  - sprite: /Textures/Interface/Alerts/walking.rsi
    state: walking
  name: alerts-walking-name
  description: alerts-walking-desc
  clientHandled: true

- type: alert
  id: Stun
  icons:
  - sprite: /Textures/Objects/Weapons/Melee/stunbaton.rsi #Should probably draw a proper icon
    state: stunbaton_off
  name: alerts-stunned-name
  description: alerts-stunned-desc

- type: alert
  id: Handcuffed
  clickEvent: !type:RemoveCuffsAlertEvent
  icons: [ /Textures/Interface/Alerts/Handcuffed/Handcuffed.png ]
  name: alerts-handcuffed-name
  description: alerts-handcuffed-desc

- type: alert
  id: Ensnared
  clickEvent: !type:RemoveEnsnareAlertEvent
  icons:
  - sprite: /Textures/Interface/Alerts/ensnared.rsi
    state: ensnared
  name: alerts-ensnared-name
  description: alerts-ensnared-desc

- type: alert
  id: Buckled
  category: Buckled
  clickEvent: !type:UnbuckleAlertEvent
  icons: [ /Textures/Interface/Alerts/Buckle/buckled.png ]
  name: alerts-buckled-name
  description: alerts-buckled-desc

- type: alert
  id: HumanCrit
  category: Health
  icons:
  - sprite: /Textures/Interface/Alerts/human_critical.rsi
    state: critical
  name: alerts-crit-name
  description: alerts-crit-desc

- type: alert
  id: HumanDead
  category: Health
  icons:
  - sprite: /Textures/Interface/Alerts/human_dead.rsi
    state: dead
  name: alerts-dead-name
  description: alerts-dead-desc

- type: alert
  id: HumanHealth
  category: Health
  icons:
  - sprite: /Textures/Interface/Alerts/human_alive.rsi
    state: health0
  - sprite: /Textures/Interface/Alerts/human_alive.rsi
    state: health1
  - sprite: /Textures/Interface/Alerts/human_alive.rsi
    state: health2
  - sprite: /Textures/Interface/Alerts/human_alive.rsi
    state: health3
  - sprite: /Textures/Interface/Alerts/human_alive.rsi
    state: health4
  name: alerts-health-name
  description: alerts-health-desc
  minSeverity: 0
  maxSeverity: 4

- type: alert
  id: BorgHealth
  category: Health
  icons:
  - sprite: /Textures/Interface/Alerts/borg_alive.rsi
    state: health0
  - sprite: /Textures/Interface/Alerts/borg_alive.rsi
    state: health1
  - sprite: /Textures/Interface/Alerts/borg_alive.rsi
    state: health2
  - sprite: /Textures/Interface/Alerts/borg_alive.rsi
    state: health3
  - sprite: /Textures/Interface/Alerts/borg_alive.rsi
    state: health4
  name: alerts-health-name
  description: alerts-health-desc
  minSeverity: 0
  maxSeverity: 4

- type: alert
  id: BorgCrit
  category: Health
  icons:
  - sprite: /Textures/Interface/Alerts/borg_critical.rsi
    state: critical
  name: alerts-crit-name
  description: alerts-crit-desc

- type: alert
  id: BorgDead
  category: Health
  icons:
  - sprite: /Textures/Interface/Alerts/borg_dead.rsi
    state: dead
  name: alerts-dead-name
  description: alerts-dead-desc

- type: alert
  id: BorgBattery
  category: Battery
  icons:
  - sprite: /Textures/Interface/Alerts/battery.rsi
    state: battery0
  - sprite: /Textures/Interface/Alerts/battery.rsi
    state: battery1
  - sprite: /Textures/Interface/Alerts/battery.rsi
    state: battery2
  - sprite: /Textures/Interface/Alerts/battery.rsi
    state: battery3
  - sprite: /Textures/Interface/Alerts/battery.rsi
    state: battery4
  - sprite: /Textures/Interface/Alerts/battery.rsi
    state: battery5
  - sprite: /Textures/Interface/Alerts/battery.rsi
    state: battery6
  - sprite: /Textures/Interface/Alerts/battery.rsi
    state: battery7
  - sprite: /Textures/Interface/Alerts/battery.rsi
    state: battery8
  - sprite: /Textures/Interface/Alerts/battery.rsi
    state: battery9
  - sprite: /Textures/Interface/Alerts/battery.rsi
    state: battery10
  name: alerts-battery-name
  description: alerts-battery-desc
  minSeverity: 0
  maxSeverity: 10

- type: alert
  id: BorgBatteryNone
  category: Battery
  icons:
  - sprite: /Textures/Interface/Alerts/battery.rsi
    state: battery-none
  name: alerts-no-battery-name
  description: alerts-no-battery-desc

- type: alert
  id: Internals
  category: Internals
  clickEvent: !type:ToggleInternalsAlertEvent
  icons:
  - sprite: /Textures/Interface/Alerts/internals.rsi
    state: internal0
  - sprite: /Textures/Interface/Alerts/internals.rsi
    state: internal1
  - sprite: /Textures/Interface/Alerts/internals.rsi
    state: internal2
  name: alerts-internals-name
  description: alerts-internals-desc
  minSeverity: 0
  maxSeverity: 2

- type: alert
  id: PilotingShuttle
  category: Piloting
  clickEvent: !type:StopPilotingAlertEvent
  icons: [ /Textures/Interface/Alerts/piloting.png ]
  name: alerts-piloting-name
  description: alerts-piloting-desc

- type: alert
  id: Peckish
  category: Hunger
  icons:
  - sprite: /Textures/Interface/Alerts/hunger.rsi
    state: peckish
  name: alerts-hunger-name
  description: alerts-hunger-desc

- type: alert
  id: Stamina
  category: Stamina
  icons:
  - sprite: /Textures/Interface/Alerts/stamina.rsi
    state: stamina0
  - sprite: /Textures/Interface/Alerts/stamina.rsi
    state: stamina1
  - sprite: /Textures/Interface/Alerts/stamina.rsi
    state: stamina2
  - sprite: /Textures/Interface/Alerts/stamina.rsi
    state: stamina3
  - sprite: /Textures/Interface/Alerts/stamina.rsi
    state: stamina4
  - sprite: /Textures/Interface/Alerts/stamina.rsi
    state: stamina5
  - sprite: /Textures/Interface/Alerts/stamina.rsi
    state: stamina6
  name: alerts-stamina-name
  description: alerts-stamina-desc
  minSeverity: 0
  maxSeverity: 6

- type: alert
  id: Starving
  category: Hunger
  icons:
  - sprite: /Textures/Interface/Alerts/hunger.rsi
    state: starving
  name: alerts-starving-name
  description: alerts-starving-desc

- type: alert
  id: Thirsty
  category: Thirst
  icons:
  - sprite: /Textures/Interface/Alerts/thirst.rsi
    state: thirsty
  name: alerts-thirsty-name
  description: alerts-thirsty-desc

- type: alert
  id: Parched
  category: Thirst
  icons:
  - sprite: /Textures/Interface/Alerts/thirst.rsi
    state: parched
  name: alerts-parched-name
  description: alerts-parched-desc

- type: alert
  id: Muted
  icons: [ /Textures/Interface/Alerts/Abilities/silenced.png ]
  name: alerts-muted-name
  description: alerts-muted-desc

- type: alert
  id: VowOfSilence
  icons: [ /Textures/Interface/Alerts/Abilities/silenced.png ]
  name: alerts-vow-silence-name
  clickEvent: !type:BreakVowAlertEvent
  description: alerts-vow-silence-desc

- type: alert
  id: VowBroken
  icons: [ /Textures/Interface/Actions/scream.png ]
  name: alerts-vow-broken-name
  clickEvent: !type:RetakeVowAlertEvent
  description: alerts-vow-broken-desc

- type: alert
  id: Pulled
  icons: [ /Textures/Interface/Alerts/Pull/pulled.png ]
  clickEvent: !type:StopBeingPulledAlertEvent
  name: alerts-pulled-name
  description: alerts-pulled-desc

- type: alert
  id: Pulling
  icons: [ /Textures/Interface/Alerts/Pull/pulling.png ]
  clickEvent: !type:StopPullingAlertEvent
  name: alerts-pulling-name
  description: alerts-pulling-desc

- type: alert
  id: Bleed
  icons:
  - sprite: /Textures/Interface/Alerts/bleed.rsi
    state: bleed0
  - sprite: /Textures/Interface/Alerts/bleed.rsi
    state: bleed1
  - sprite: /Textures/Interface/Alerts/bleed.rsi
    state: bleed2
  - sprite: /Textures/Interface/Alerts/bleed.rsi
    state: bleed3
  - sprite: /Textures/Interface/Alerts/bleed.rsi
    state: bleed4
  - sprite: /Textures/Interface/Alerts/bleed.rsi
    state: bleed5
  - sprite: /Textures/Interface/Alerts/bleed.rsi
    state: bleed6
  - sprite: /Textures/Interface/Alerts/bleed.rsi
    state: bleed7
  - sprite: /Textures/Interface/Alerts/bleed.rsi
    state: bleed8
  - sprite: /Textures/Interface/Alerts/bleed.rsi
    state: bleed9
  - sprite: /Textures/Interface/Alerts/bleed.rsi
    state: bleed10
  name: alerts-bleed-name
  description: alerts-bleed-desc
  minSeverity: 0
  maxSeverity: 10

- type: alert
  id: Pacified
  icons:
  - sprite: /Textures/Interface/Alerts/pacified.rsi
    state: icon
  name: alerts-pacified-name
  description: alerts-pacified-desc

# Moffstation - Start - Thieving alert
- type: alert
  id: Stealthy
  clickEvent: !type:ToggleThievingEvent
  icons:
  - sprite: /Textures/_Moffstation/Interface/Alerts/stealthy.rsi
    state: stealthy-off
  - sprite: /Textures/_Moffstation/Interface/Alerts/stealthy.rsi
    state: stealthy-on
  name: alerts-stealthy-name
  description: alerts-stealthy-desc
  minSeverity: 0
  maxSeverity: 1
# Moffstation - End

- type: alert
  id: Stealthy
  clickEvent: !type:ToggleThievingEvent
  icons:
  - sprite: /Textures/Interface/Alerts/stealthy.rsi
    state: stealthy-off
  - sprite: /Textures/Interface/Alerts/stealthy.rsi
    state: stealthy-on
  name: alerts-stealthy-name
  description: alerts-stealthy-desc
  minSeverity: 0
  maxSeverity: 1

- type: alert
  id: Adrenaline
  icons:
  - sprite: Mobs/Species/Human/organs.rsi
    state: heart-on
  name: alerts-adrenaline-name
  description: alerts-adrenaline-desc

- type: alert
  id: Debug1
  icons:
  - sprite: /Textures/Interface/Alerts/human_alive.rsi
    state: health0
  name: Debug1
  description: Debug

- type: alert
  id: Debug2
  icons:
  - sprite: /Textures/Interface/Alerts/human_alive.rsi
    state: health1
  name: Debug2
  description: Debug

- type: alert
  id: Debug3
  icons:
  - sprite: /Textures/Interface/Alerts/human_alive.rsi
    state: health2
  name: Debug3
  description: Debug

- type: alert
  id: Debug4
  icons:
  - sprite: /Textures/Interface/Alerts/human_alive.rsi
    state: health3
  name: Debug4
  description: Debug

- type: alert
  id: Debug5
  icons:
  - sprite: /Textures/Interface/Alerts/human_alive.rsi
    state: health4
  name: Debug5
  description: Debug

- type: alert
  id: Debug6
  icons:
  - sprite: /Textures/Interface/Alerts/human_critical.rsi
    state: critical
  name: Debug6
  description: Debug<|MERGE_RESOLUTION|>--- conflicted
+++ resolved
@@ -26,11 +26,7 @@
     - alertType: Magboots
     - alertType: Rooted
     - alertType: Pacified
-<<<<<<< HEAD
-    - alertType: Stealthy   # Moffstation - Togglable thieving
-=======
     - alertType: Stealthy
->>>>>>> b6bc1ab8
 
 - type: entity
   id: AlertSpriteView
@@ -443,21 +439,6 @@
   name: alerts-pacified-name
   description: alerts-pacified-desc
 
-# Moffstation - Start - Thieving alert
-- type: alert
-  id: Stealthy
-  clickEvent: !type:ToggleThievingEvent
-  icons:
-  - sprite: /Textures/_Moffstation/Interface/Alerts/stealthy.rsi
-    state: stealthy-off
-  - sprite: /Textures/_Moffstation/Interface/Alerts/stealthy.rsi
-    state: stealthy-on
-  name: alerts-stealthy-name
-  description: alerts-stealthy-desc
-  minSeverity: 0
-  maxSeverity: 1
-# Moffstation - End
-
 - type: alert
   id: Stealthy
   clickEvent: !type:ToggleThievingEvent
