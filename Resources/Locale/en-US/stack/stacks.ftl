--- conflicted
+++ resolved
@@ -233,12 +233,9 @@
 stack-large-wood-floor = large wood floor
 stack-red-circuit-floor = red-circuit floor
 stack-asteroid-astro-sand-floor = asteroid astro-sand floor
-<<<<<<< HEAD
 stack-desert-astro-sand-floor = desert astro-sand floor
-=======
 stack-xeno-floor = xeno floor
 stack-xeno-steel = xeno steel tile
 stack-xeno-steel-corner = xeno steel corner tile
 stack-xeno-maint = xeno techmaint
-stack-dark-squiggly = dark steel squiggly tile
->>>>>>> 3cbb7c12
+stack-dark-squiggly = dark steel squiggly tile