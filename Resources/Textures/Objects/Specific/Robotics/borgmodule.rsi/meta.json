{
    "version": 1,
    "license": "CC0-1.0",
<<<<<<< HEAD
    "copyright": "Created by EmoGarbage404 (github) for Space Station 14. icon-construction.png created by deltanedas (github). syndicateborgbomb.png created by Mangohydra (github). icon-chem.png & icon-mining-adv.png created by mubururu_ (github)",
=======
    "copyright": "Created by EmoGarbage404 (github) for Space Station 14. icon-construction.png created by deltanedas (github). syndicateborgbomb.png created by Mangohydra (github). layered inhands by mubururu_ (github), icon-chem.png & icon-mining-adv.png created by mubururu_ (github), Xenoborg modules sprites by Samuka-C (github)",
>>>>>>> aaf3db8f
    "size": {
        "x": 32,
        "y": 32
    },
    "states": [
        {
            "name": "cargo"
        },
        {
            "name": "engineering"
        },
        {
            "name": "generic"
        },
        {
            "name": "icon-anomalies"
        },
        {
            "name": "icon-appraisal"
        },
        {
            "name": "icon-artifacts"
        },
        {
            "name": "icon-cables"
        },
        {
            "name": "icon-chemist"
        },
        {
            "name": "icon-chem"
        },
        {
            "name": "icon-clown"
        },
        {
            "name": "icon-construction"
        },
        {
            "name": "icon-defib"
        },
        {
            "name": "icon-diagnosis"
        },
        {
            "name": "icon-fire-extinguisher"
        },
        {
            "name": "icon-gardening"
        },
        {
            "name": "icon-gas-analyzer"
        },
        {
            "name": "icon-gps"
        },
        {
            "name": "icon-grappling-gun"
        },
        {
            "name": "icon-harvesting"
        },
        {
            "name": "icon-light-replacer"
        },
        {
            "name": "icon-mining"
        },
        {
            "name": "icon-mining-adv"
        },
        {
            "name": "icon-mop"
        },
        {
            "name": "icon-mop-adv"
        },
        {
            "name": "icon-musique"
        },
        {
            "name": "icon-pen"
        },
        {
            "name": "icon-radiation"
        },
        {
            "name": "icon-rcd"
        },
        {
            "name": "icon-template"
        },
        {
            "name": "icon-tools-adv"
        },
        {
            "name": "icon-tools"
        },
        {
            "name": "icon-trash-bag"
        },
        {
            "name": "icon-treatment"
        },
        {
            "name": "icon-xenoborg-access-breaker"
        },
        {
            "name": "icon-xenoborg-basic"
        },
        {
            "name": "icon-xenoborg-cloak"
        },
        {
            "name": "icon-xenoborg-fire-extinguisher"
        },
        {
            "name": "icon-xenoborg-hypo"
        },
        {
            "name": "icon-xenoborg-jammer"
        },
        {
            "name": "icon-xenoborg-laser"
        },
        {
            "name": "icon-xenoborg-laser2"
        },
        {
            "name": "icon-xenoborg-projector"
        },
        {
            "name": "icon-xenoborg-space-movement"
        },
        {
            "name": "icon-xenoborg-sword"
        },
        {
            "name": "icon-xenoborg-sword2"
        },
        {
            "name": "icon-xenoborg-tools"
        },
        {
            "name": "icon-syndicate"
        },
        {
            "name": "janitor"
        },
        {
            "name": "icon-bomb"
        },
        {
            "name": "medical"
        },
        {
            "name": "science"
        },
        {
            "name": "security"
        },
        {
            "name": "service"
        },
        {
            "name": "syndicateborgbomb"
        },
        {
            "name": "syndicate"
        },
        {
            "name": "xenoborg_engi"
        }, 
        {
            "name": "xenoborg_generic"
        }, 
        {
            "name": "xenoborg_heavy"
        },
        {
            "name": "xenoborg_scout"
        },
        {
            "name": "xenoborg_stealth"
        },
        {
            "name": "base-icon-inhand-left",
            "directions": 4
        },
        {
            "name": "base-icon-inhand-right",
            "directions": 4
        },
        {
            "name": "base-module-inhand-left",
            "directions": 4
        },
        {
            "name": "base-module-inhand-right",
            "directions": 4
        },
        {
            "name": "base-part-inhand-left",
            "directions": 4
        },
        {
            "name": "base-part-inhand-right",
            "directions": 4
        },
        {
            "name": "base-stripes-inhand-left",
            "directions": 4
        },
        {
            "name": "base-stripes-inhand-right",
            "directions": 4
        }
    ]
}<|MERGE_RESOLUTION|>--- conflicted
+++ resolved
@@ -1,11 +1,7 @@
 {
     "version": 1,
     "license": "CC0-1.0",
-<<<<<<< HEAD
-    "copyright": "Created by EmoGarbage404 (github) for Space Station 14. icon-construction.png created by deltanedas (github). syndicateborgbomb.png created by Mangohydra (github). icon-chem.png & icon-mining-adv.png created by mubururu_ (github)",
-=======
     "copyright": "Created by EmoGarbage404 (github) for Space Station 14. icon-construction.png created by deltanedas (github). syndicateborgbomb.png created by Mangohydra (github). layered inhands by mubururu_ (github), icon-chem.png & icon-mining-adv.png created by mubururu_ (github), Xenoborg modules sprites by Samuka-C (github)",
->>>>>>> aaf3db8f
     "size": {
         "x": 32,
         "y": 32
@@ -178,10 +174,10 @@
         },
         {
             "name": "xenoborg_engi"
-        }, 
+        },
         {
             "name": "xenoborg_generic"
-        }, 
+        },
         {
             "name": "xenoborg_heavy"
         },
