{
  "version": 1,
  "license": "CC-BY-SA-3.0",
<<<<<<< HEAD
  "copyright": "Sprites by Flareguy & cboyjet, heavily edited from space suit sprites found in https://github.com/tgstation/tgstation/commit/fb2d71495bfe81446159ef528534193d09dd8d34, monkey derivative made by brainfood1183 (github) for ss14. Tail sprites by Tiniest Shark (github)",
=======
  "copyright": "Sprites by Flareguy & cboyjet, heavily edited from space suit sprites found in https://github.com/tgstation/tgstation/commit/fb2d71495bfe81446159ef528534193d09dd8d34, monkey derivative made by brainfood1183 (github) for ss14. Resomi state created by Huaqas (Github). Tail sprites by Tiniest Shark (github)",
>>>>>>> 52a4b7ec
  "size": {
    "x": 32,
    "y": 32
  },
  "states": [
    {
      "name": "icon"
    },
    {
      "name": "equipped-OUTERCLOTHING",
      "directions": 4
    },
    {
      "name": "equipped-OUTERCLOTHING-vox",
      "directions": 4
    },
    {
      "name": "equipped-OUTERCLOTHING-monkey",
      "directions": 4
    },
    {
<<<<<<< HEAD
=======
      "name": "equipped-OUTERCLOTHING-resomi",
      "directions": 4
    },
    {
>>>>>>> 52a4b7ec
      "name": "equipped-OUTERCLOTHING-reptilian",
      "directions": 4
    },
    {
      "name": "inhand-left",
      "directions": 4
    },
    {
      "name": "inhand-right",
      "directions": 4
    }
  ]
}<|MERGE_RESOLUTION|>--- conflicted
+++ resolved
@@ -1,11 +1,7 @@
 {
   "version": 1,
   "license": "CC-BY-SA-3.0",
-<<<<<<< HEAD
-  "copyright": "Sprites by Flareguy & cboyjet, heavily edited from space suit sprites found in https://github.com/tgstation/tgstation/commit/fb2d71495bfe81446159ef528534193d09dd8d34, monkey derivative made by brainfood1183 (github) for ss14. Tail sprites by Tiniest Shark (github)",
-=======
   "copyright": "Sprites by Flareguy & cboyjet, heavily edited from space suit sprites found in https://github.com/tgstation/tgstation/commit/fb2d71495bfe81446159ef528534193d09dd8d34, monkey derivative made by brainfood1183 (github) for ss14. Resomi state created by Huaqas (Github). Tail sprites by Tiniest Shark (github)",
->>>>>>> 52a4b7ec
   "size": {
     "x": 32,
     "y": 32
@@ -27,13 +23,10 @@
       "directions": 4
     },
     {
-<<<<<<< HEAD
-=======
       "name": "equipped-OUTERCLOTHING-resomi",
       "directions": 4
     },
     {
->>>>>>> 52a4b7ec
       "name": "equipped-OUTERCLOTHING-reptilian",
       "directions": 4
     },
