{
    "version": 1,
    "license": "CC-BY-SA-3.0",
<<<<<<< HEAD
    "copyright": "Sprites by Flareguy, cboyjet, & monkey-suit sprite by Kittygyat, modified from space suit sprites taken from tgstation at commit https://github.com/tgstation/tgstation/commit/fb2d71495bfe81446159ef528534193d09dd8d34. Vox state based off of biosuit, taken from vgstation at commit https://github.com/vgstation-coders/vgstation13/commit/31d6576ba8102135d058ef49c3cb6ecbe8db8a79. equipped-OUTERCLOTHING-dog modified from equipped-OUTERCLOTHING by Sparlight (GitHub). equipped-OUTERCLOTHING-scurret modified from equipped-OUTERCLOTHING by FairlySadPanda (GitHub), Tail sprites by Tiniest Shark (github)",
=======
    "copyright": "Sprites by Flareguy, cboyjet, & monkey-suit sprite by Kittygyat, modified from space suit sprites taken from tgstation at commit https://github.com/tgstation/tgstation/commit/fb2d71495bfe81446159ef528534193d09dd8d34. Vox state based off of biosuit, taken from vgstation at commit https://github.com/vgstation-coders/vgstation13/commit/31d6576ba8102135d058ef49c3cb6ecbe8db8a79. equipped-OUTERCLOTHING-dog modified from equipped-OUTERCLOTHING by Sparlight (GitHub). equipped-OUTERCLOTHING-scurret modified from equipped-OUTERCLOTHING by FairlySadPanda (GitHub). Resomi state created by Huaqas (Github), Tail sprites by Tiniest Shark (github)",
>>>>>>> 52a4b7ec
    "size": {
        "x": 32,
        "y": 32
    },
    "states": [
        {
            "name": "icon"
        },
        {
            "name": "equipped-OUTERCLOTHING",
            "directions": 4
        },
        {
            "name": "equipped-OUTERCLOTHING-vox",
            "directions": 4
        },
        {
            "name": "equipped-OUTERCLOTHING-reptilian",
            "directions": 4
        },
        {
            "name": "equipped-OUTERCLOTHING-monkey",
            "directions": 4
        },
        {
            "name": "equipped-OUTERCLOTHING-dog",
            "directions": 4
        },
        {
            "name": "equipped-OUTERCLOTHING-scurret",
            "directions": 4
        },
        {
            "name": "equipped-OUTERCLOTHING-resomi",
            "directions": 4
        },
        {
            "name": "inhand-left",
            "directions": 4
        },
        {
            "name": "inhand-right",
            "directions": 4
        }
    ]
}<|MERGE_RESOLUTION|>--- conflicted
+++ resolved
@@ -1,11 +1,7 @@
 {
     "version": 1,
     "license": "CC-BY-SA-3.0",
-<<<<<<< HEAD
-    "copyright": "Sprites by Flareguy, cboyjet, & monkey-suit sprite by Kittygyat, modified from space suit sprites taken from tgstation at commit https://github.com/tgstation/tgstation/commit/fb2d71495bfe81446159ef528534193d09dd8d34. Vox state based off of biosuit, taken from vgstation at commit https://github.com/vgstation-coders/vgstation13/commit/31d6576ba8102135d058ef49c3cb6ecbe8db8a79. equipped-OUTERCLOTHING-dog modified from equipped-OUTERCLOTHING by Sparlight (GitHub). equipped-OUTERCLOTHING-scurret modified from equipped-OUTERCLOTHING by FairlySadPanda (GitHub), Tail sprites by Tiniest Shark (github)",
-=======
     "copyright": "Sprites by Flareguy, cboyjet, & monkey-suit sprite by Kittygyat, modified from space suit sprites taken from tgstation at commit https://github.com/tgstation/tgstation/commit/fb2d71495bfe81446159ef528534193d09dd8d34. Vox state based off of biosuit, taken from vgstation at commit https://github.com/vgstation-coders/vgstation13/commit/31d6576ba8102135d058ef49c3cb6ecbe8db8a79. equipped-OUTERCLOTHING-dog modified from equipped-OUTERCLOTHING by Sparlight (GitHub). equipped-OUTERCLOTHING-scurret modified from equipped-OUTERCLOTHING by FairlySadPanda (GitHub). Resomi state created by Huaqas (Github), Tail sprites by Tiniest Shark (github)",
->>>>>>> 52a4b7ec
     "size": {
         "x": 32,
         "y": 32
