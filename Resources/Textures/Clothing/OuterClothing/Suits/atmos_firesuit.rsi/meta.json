--- conflicted
+++ resolved
@@ -1,11 +1,7 @@
 {
     "version": 1,
     "license": "CC-BY-SA-3.0",
-<<<<<<< HEAD
-    "copyright": "Taken from tgstation https://github.com/tgstation/tgstation/blob/master/icons/mob/clothing/suit.dmi. equipped-OUTERCLOTHING-dog modified from equipped-OUTERCLOTHING by @Aisfae(facebook). Vox Sprite taken from https://github.com/ParadiseSS13/Paradise/blob/980bbb489d27baa168d30d044d573d017845015b/icons/mob/clothing/species/vox/suit.dmi modified by @areyouconfused(github). Tail sprites by Tiniest Shark (github)",
-=======
     "copyright": "Taken from tgstation https://github.com/tgstation/tgstation/blob/master/icons/mob/clothing/suit.dmi. equipped-OUTERCLOTHING-dog modified from equipped-OUTERCLOTHING by @Aisfae(facebook). Vox Sprite taken from https://github.com/ParadiseSS13/Paradise/blob/980bbb489d27baa168d30d044d573d017845015b/icons/mob/clothing/species/vox/suit.dmi modified by @areyouconfused(github). Resomi state created by Huaqas (Github). Tail sprites by Tiniest Shark (github)",
->>>>>>> 52a4b7ec
     "size": {
         "x": 32,
         "y": 32
