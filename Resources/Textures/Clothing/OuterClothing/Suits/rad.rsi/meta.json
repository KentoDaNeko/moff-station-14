{
  "version": 1,
  "license": "CC-BY-SA-3.0",
<<<<<<< HEAD
  "copyright": "Taken from tgstation at commit https://github.com/tgstation/tgstation/commit/4f6190e2895e09116663ef282d3ce1d8b35c032e. Vox state made by Flareguy for Space Station 14. Tail sprites by Tiniest Shark (github)",
=======
  "copyright": "Taken from tgstation at commit https://github.com/tgstation/tgstation/commit/4f6190e2895e09116663ef282d3ce1d8b35c032e. Vox state made by Flareguy for Space Station 14. Resomi state created by Huaqas (Github). Tail sprites by Tiniest Shark (github)",
>>>>>>> 52a4b7ec
  "size": {
    "x": 32,
    "y": 32
  },
  "states": [
    {
      "name": "icon"
    },
    {
      "name": "equipped-OUTERCLOTHING",
      "directions": 4
    },
    {
      "name": "equipped-OUTERCLOTHING-vox",
      "directions": 4
    },
    {
<<<<<<< HEAD
=======
      "name": "equipped-OUTERCLOTHING-resomi",
      "directions": 4
    },
    {
>>>>>>> 52a4b7ec
      "name": "equipped-OUTERCLOTHING-reptilian",
      "directions": 4
    },
    {
      "name": "inhand-left",
      "directions": 4
    },
    {
      "name": "inhand-right",
      "directions": 4
    }
  ]
}<|MERGE_RESOLUTION|>--- conflicted
+++ resolved
@@ -1,11 +1,7 @@
 {
   "version": 1,
   "license": "CC-BY-SA-3.0",
-<<<<<<< HEAD
-  "copyright": "Taken from tgstation at commit https://github.com/tgstation/tgstation/commit/4f6190e2895e09116663ef282d3ce1d8b35c032e. Vox state made by Flareguy for Space Station 14. Tail sprites by Tiniest Shark (github)",
-=======
   "copyright": "Taken from tgstation at commit https://github.com/tgstation/tgstation/commit/4f6190e2895e09116663ef282d3ce1d8b35c032e. Vox state made by Flareguy for Space Station 14. Resomi state created by Huaqas (Github). Tail sprites by Tiniest Shark (github)",
->>>>>>> 52a4b7ec
   "size": {
     "x": 32,
     "y": 32
@@ -23,13 +19,10 @@
       "directions": 4
     },
     {
-<<<<<<< HEAD
-=======
       "name": "equipped-OUTERCLOTHING-resomi",
       "directions": 4
     },
     {
->>>>>>> 52a4b7ec
       "name": "equipped-OUTERCLOTHING-reptilian",
       "directions": 4
     },
