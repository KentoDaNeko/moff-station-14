{
  "version": 1,
  "license": "CC-BY-SA-3.0",
<<<<<<< HEAD
  "copyright": "Sprite edited by Flareguy for SS14, modified from space suit sprites taken from tgstation at commit https://github.com/tgstation/tgstation/commit/40d89d11ea4a5cb81d61dc1018b46f4e7d32c62a. Vox state based off of biosuit, taken from vgstation at commit https://github.com/vgstation-coders/vgstation13/commit/31d6576ba8102135d058ef49c3cb6ecbe8db8a79. Vulpkanin and Reptilian states by TiniestShark (Github).",
=======
  "copyright": "Sprite edited by Flareguy for SS14, modified from space suit sprites taken from tgstation at commit https://github.com/tgstation/tgstation/commit/40d89d11ea4a5cb81d61dc1018b46f4e7d32c62a. Vox state based off of biosuit, taken from vgstation at commit https://github.com/vgstation-coders/vgstation13/commit/31d6576ba8102135d058ef49c3cb6ecbe8db8a79. Resomi state created by Huaqas (Github). Reptilian states by TiniestShark (Github)",
>>>>>>> 52a4b7ec
  "size": {
    "x": 32,
    "y": 32
  },
  "states": [
    {
      "name": "icon"
    },
    {
      "name": "equipped-HELMET",
      "directions": 4
    },
    {
      "name": "equipped-HELMET-vox",
      "directions": 4
    },
    {
      "name": "equipped-HELMET-reptilian",
      "directions": 4
    },
    {
<<<<<<< HEAD
=======
      "name": "equipped-HELMET-resomi",
      "directions": 4
    },
    {
>>>>>>> 52a4b7ec
      "name": "inhand-left",
      "directions": 4
    },
    {
      "name": "inhand-right",
      "directions": 4
    },
    {
      "name": "equipped-HELMET-vulpkanin",
      "directions": 4
    }
  ]
}<|MERGE_RESOLUTION|>--- conflicted
+++ resolved
@@ -1,11 +1,7 @@
 {
   "version": 1,
   "license": "CC-BY-SA-3.0",
-<<<<<<< HEAD
-  "copyright": "Sprite edited by Flareguy for SS14, modified from space suit sprites taken from tgstation at commit https://github.com/tgstation/tgstation/commit/40d89d11ea4a5cb81d61dc1018b46f4e7d32c62a. Vox state based off of biosuit, taken from vgstation at commit https://github.com/vgstation-coders/vgstation13/commit/31d6576ba8102135d058ef49c3cb6ecbe8db8a79. Vulpkanin and Reptilian states by TiniestShark (Github).",
-=======
   "copyright": "Sprite edited by Flareguy for SS14, modified from space suit sprites taken from tgstation at commit https://github.com/tgstation/tgstation/commit/40d89d11ea4a5cb81d61dc1018b46f4e7d32c62a. Vox state based off of biosuit, taken from vgstation at commit https://github.com/vgstation-coders/vgstation13/commit/31d6576ba8102135d058ef49c3cb6ecbe8db8a79. Resomi state created by Huaqas (Github). Reptilian states by TiniestShark (Github)",
->>>>>>> 52a4b7ec
   "size": {
     "x": 32,
     "y": 32
@@ -27,23 +23,16 @@
       "directions": 4
     },
     {
-<<<<<<< HEAD
-=======
       "name": "equipped-HELMET-resomi",
       "directions": 4
     },
     {
->>>>>>> 52a4b7ec
       "name": "inhand-left",
       "directions": 4
     },
     {
       "name": "inhand-right",
       "directions": 4
-    },
-    {
-      "name": "equipped-HELMET-vulpkanin",
-      "directions": 4
     }
   ]
 }