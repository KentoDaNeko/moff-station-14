{
  "version": 1,
  "license": "CC-BY-SA-3.0",
<<<<<<< HEAD
  "copyright": "Based on tgstation at commit https://github.com/tgstation/tgstation/commit/4f6190e2895e09116663ef282d3ce1d8b35c032e, modified by EmoGarbage404 (github). Vox states by Flareguy for Space Station 14. Vulpkanin and Reptilian states by TiniestShark (Github).",
=======
  "copyright": "Based on tgstation at commit https://github.com/tgstation/tgstation/commit/4f6190e2895e09116663ef282d3ce1d8b35c032e, modified by EmoGarbage404 (github). Vox states by Flareguy for Space Station 14. Resomi state created by Huaqas (Github). Reptilian state by TiniestShark (Github).",
>>>>>>> 52a4b7ec
  "size": {
    "x": 32,
    "y": 32
  },
  "states": [
    {
      "name": "icon"
    },
    {
      "name": "icon-flash"
    },
    {
      "name": "off-equipped-HELMET",
      "directions": 4
    },
    {
      "name": "on-equipped-HELMET",
      "directions": 4
    },
    {
      "name": "off-equipped-HELMET-vox",
      "directions": 4
    },
    {
      "name": "on-equipped-HELMET-vox",
      "directions": 4
    },
    {
<<<<<<< HEAD
      "name": "off-equipped-HELMET-vulpkanin",
      "directions": 4
    },
    {
      "name": "on-equipped-HELMET-vulpkanin",
=======
      "name": "off-equipped-HELMET-resomi",
      "directions": 4
    },
    {
      "name": "on-equipped-HELMET-resomi",
>>>>>>> 52a4b7ec
      "directions": 4
    },
    {
      "name": "off-equipped-HELMET-reptilian",
      "directions": 4
    },
    {
      "name": "on-equipped-HELMET-reptilian",
      "directions": 4
    }
  ]
}<|MERGE_RESOLUTION|>--- conflicted
+++ resolved
@@ -1,11 +1,7 @@
 {
   "version": 1,
   "license": "CC-BY-SA-3.0",
-<<<<<<< HEAD
-  "copyright": "Based on tgstation at commit https://github.com/tgstation/tgstation/commit/4f6190e2895e09116663ef282d3ce1d8b35c032e, modified by EmoGarbage404 (github). Vox states by Flareguy for Space Station 14. Vulpkanin and Reptilian states by TiniestShark (Github).",
-=======
   "copyright": "Based on tgstation at commit https://github.com/tgstation/tgstation/commit/4f6190e2895e09116663ef282d3ce1d8b35c032e, modified by EmoGarbage404 (github). Vox states by Flareguy for Space Station 14. Resomi state created by Huaqas (Github). Reptilian state by TiniestShark (Github).",
->>>>>>> 52a4b7ec
   "size": {
     "x": 32,
     "y": 32
@@ -34,19 +30,11 @@
       "directions": 4
     },
     {
-<<<<<<< HEAD
-      "name": "off-equipped-HELMET-vulpkanin",
-      "directions": 4
-    },
-    {
-      "name": "on-equipped-HELMET-vulpkanin",
-=======
       "name": "off-equipped-HELMET-resomi",
       "directions": 4
     },
     {
       "name": "on-equipped-HELMET-resomi",
->>>>>>> 52a4b7ec
       "directions": 4
     },
     {
