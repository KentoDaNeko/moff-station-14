{
  "version": 1,
  "license": "CC-BY-SA-3.0",
<<<<<<< HEAD
  "copyright": "sprite made by Gtheglorious based on the sprite made by Alekshhh for SS14. Vox states by Flareguy for Space Station 14. Vulpkanin and Reptilian states by TiniestShark (Github).",
=======
  "copyright": "sprite made by Gtheglorious based on the sprite made by Alekshhh for SS14. Vox states by Flareguy for Space Station 14. Resomi state created by Huaqas (Github). Reptilian states by TiniestShark (Github)",
>>>>>>> 52a4b7ec
  "size": {
    "x": 32,
    "y": 32
  },
  "states": [
    {
      "name": "icon"
    },
    {
      "name": "icon-flash"
    },
    {
      "name": "off-equipped-HELMET",
      "directions": 4
    },
    {
      "name": "on-equipped-HELMET",
      "directions": 4
    },
    {
      "name": "off-equipped-HELMET-vulpkanin",
      "directions": 4
    },
    {
      "name": "on-equipped-HELMET-vulpkanin",
      "directions": 4
    },
    {
      "name": "off-equipped-HELMET-vox",
      "directions": 4
    },
    {
      "name": "on-equipped-HELMET-vox",
      "directions": 4
    },
    {
<<<<<<< HEAD
=======
      "name": "off-equipped-HELMET-resomi",
      "directions": 4
    },
    {
      "name": "on-equipped-HELMET-resomi",
      "directions": 4
    },
    {
>>>>>>> 52a4b7ec
      "name": "off-equipped-HELMET-reptilian",
      "directions": 4
    },
    {
      "name": "on-equipped-HELMET-reptilian",
      "directions": 4
    }
  ]
}<|MERGE_RESOLUTION|>--- conflicted
+++ resolved
@@ -1,11 +1,7 @@
 {
   "version": 1,
   "license": "CC-BY-SA-3.0",
-<<<<<<< HEAD
-  "copyright": "sprite made by Gtheglorious based on the sprite made by Alekshhh for SS14. Vox states by Flareguy for Space Station 14. Vulpkanin and Reptilian states by TiniestShark (Github).",
-=======
   "copyright": "sprite made by Gtheglorious based on the sprite made by Alekshhh for SS14. Vox states by Flareguy for Space Station 14. Resomi state created by Huaqas (Github). Reptilian states by TiniestShark (Github)",
->>>>>>> 52a4b7ec
   "size": {
     "x": 32,
     "y": 32
@@ -26,14 +22,6 @@
       "directions": 4
     },
     {
-      "name": "off-equipped-HELMET-vulpkanin",
-      "directions": 4
-    },
-    {
-      "name": "on-equipped-HELMET-vulpkanin",
-      "directions": 4
-    },
-    {
       "name": "off-equipped-HELMET-vox",
       "directions": 4
     },
@@ -42,8 +30,6 @@
       "directions": 4
     },
     {
-<<<<<<< HEAD
-=======
       "name": "off-equipped-HELMET-resomi",
       "directions": 4
     },
@@ -52,7 +38,6 @@
       "directions": 4
     },
     {
->>>>>>> 52a4b7ec
       "name": "off-equipped-HELMET-reptilian",
       "directions": 4
     },
